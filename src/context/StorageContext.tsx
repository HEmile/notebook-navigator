/*
 * Notebook Navigator - Plugin for Obsidian
 * Copyright (c) 2025 Johan Sanneblad
 *
 * This program is free software: you can redistribute it and/or modify
 * it under the terms of the GNU General Public License as published by
 * the Free Software Foundation, either version 3 of the License, or
 * (at your option) any later version.
 *
 * This program is distributed in the hope that it will be useful,
 * but WITHOUT ANY WARRANTY; without even the implied warranty of
 * MERCHANTABILITY or FITNESS FOR A PARTICULAR PURPOSE.  See the
 * GNU General Public License for more details.
 *
 * You should have received a copy of the GNU General Public License
 * along with this program.  If not, see <https://www.gnu.org/licenses/>.
 */

/**
 * StorageContext - Central state management for storage system
 *
 * What it does:
 * - Monitors vault changes and syncs with database
 * - Builds and maintains the tag tree structure
 * - Coordinates content generation via ContentProviderRegistry
 * - Provides real-time content updates to UI components
 *
 * Relationships:
 * - Uses: IndexedDBStorage, ContentProviderRegistry, FileOperations, DiffCalculator
 * - Provides: StorageContext to all child components
 * - Integrates with: Obsidian vault and metadata APIs
 *
 * Key responsibilities:
 * - Monitor file system events (create, delete, rename, modify)
 * - Calculate diffs and update database accordingly
 * - Rebuild tag tree when tags change
 * - Queue content generation for new/modified files
 * - Handle settings changes and trigger regeneration
 * - Provide metadata extraction methods with frontmatter fallback
 */

import { createContext, useContext, useState, useEffect, useRef, ReactNode, useMemo, useCallback } from 'react';
import { App, TAbstractFile, TFile, debounce, EventRef } from 'obsidian';
import { TIMEOUTS } from '../types/obsidian-extended';
import { ProcessedMetadata, extractMetadata } from '../utils/metadataExtractor';
import { ContentProviderRegistry } from '../services/content/ContentProviderRegistry';
import { PreviewContentProvider } from '../services/content/PreviewContentProvider';
import { FeatureImageContentProvider } from '../services/content/FeatureImageContentProvider';
import { MetadataContentProvider } from '../services/content/MetadataContentProvider';
import { TagContentProvider } from '../services/content/TagContentProvider';
import { IndexedDBStorage, FileData as DBFileData, METADATA_SENTINEL } from '../storage/IndexedDBStorage';
import { calculateFileDiff } from '../storage/diffCalculator';
import { recordFileChanges, markFilesForRegeneration, removeFilesFromCache, getDBInstance } from '../storage/fileOperations';
import { TagTreeNode } from '../types/storage';
import { getFilteredMarkdownFiles } from '../utils/fileFilters';
import { getFileDisplayName as getDisplayName } from '../utils/fileNameUtils';
import { clearNoteCountCache } from '../utils/tagTree';
import { buildTagTreeFromDatabase, findTagNode, collectAllTagPaths } from '../utils/tagTree';
import { buildTopicGraphFromDatabase, findTopicNode } from '../utils/topicGraph';
import { useServices } from './ServicesContext';
import { useSettingsState } from './SettingsContext';
import { NotebookNavigatorSettings } from '../settings';
import type { NotebookNavigatorAPI } from '../api/NotebookNavigatorAPI';
import type { ContentType } from '../interfaces/IContentProvider';

/**
 * Data structure containing the hierarchical tag trees and untagged file count
 */
interface FileData {
    tagTree: Map<string, TagTreeNode>;
    untagged: number;
    hiddenRootTags: Map<string, TagTreeNode>;
}

/**
 * Context value providing both file data (tag tree) and the file cache
 */
interface StorageContextValue {
    fileData: FileData;
    // Methods to get file metadata with frontmatter extraction
    getFileDisplayName: (file: TFile) => string;
    getFileCreatedTime: (file: TFile) => number;
    getFileModifiedTime: (file: TFile) => number;
    getFileMetadata: (file: TFile) => { name: string; created: number; modified: number };
    // IndexedDB storage instance for FileItem to use
    getDB: () => IndexedDBStorage;
    // Synchronous database access methods
    getFile: (path: string) => DBFileData | null;
    // Tag tree access methods
    getTagTree: () => Map<string, TagTreeNode>;
    findTagInTree: (tagPath: string) => TagTreeNode | null;
    getAllTagPaths: () => string[];
    getTagDisplayPath: (path: string) => string;
    getFiles: (paths: string[]) => Map<string, DBFileData>;
    hasPreview: (path: string) => boolean;
    // Storage initialization state
    isStorageReady: boolean;
    stopAllProcessing: () => void;
    rebuildCache: () => Promise<void>;
}

const StorageContext = createContext<StorageContextValue | null>(null);

interface StorageProviderProps {
    app: App;
    api: NotebookNavigatorAPI | null;
    children: ReactNode;
}

export function StorageProvider({ app, api, children }: StorageProviderProps) {
    const settings = useSettingsState();
    const { tagTreeService, topicService } = useServices();
<<<<<<< HEAD
    const [fileData, setFileData] = useState<FileData>({ tagTree: new Map(), untagged: 0 });
=======
    const [fileData, setFileData] = useState<FileData>({ tagTree: new Map(), untagged: 0, hiddenRootTags: new Map() });
>>>>>>> cc541a7b

    // Registry managing all content providers for generating preview text, feature images, metadata, and tags
    const contentRegistry = useRef<ContentProviderRegistry | null>(null);
    const isFirstLoad = useRef(true);
    // ID of any scheduled timeout for deferred processing, used for cancellation on unmount
    const pendingSyncTimeoutId = useRef<number | null>(null);
    // Flag indicating whether all processing should be stopped (plugin disabled or view closed)
    const stoppedRef = useRef<boolean>(false);
    // Cleanup function for current metadata wait operation
    const waitDisposerRef = useRef<(() => void) | null>(null);
    const metadataWaitDisposersRef = useRef<Set<() => void>>(new Set());
    const pendingTagMetadataPathsRef = useRef<Set<string>>(new Set());
    const pendingRenameDataRef = useRef<Map<string, DBFileData>>(new Map());
    const latestSettingsRef = useRef(settings);
    const activeVaultEventRefs = useRef<EventRef[] | null>(null);
    const activeMetadataEventRef = useRef<EventRef | null>(null);
    const rebuildFileCacheRef = useRef<ReturnType<typeof debounce> | null>(null);
    const buildFileCacheFnRef = useRef<((isInitialLoad?: boolean) => Promise<void>) | null>(null);

    // State tracking whether storage system and IndexedDB are fully initialized
    const [isStorageReady, setIsStorageReady] = useState(false);
    const [isIndexedDBReady, setIsIndexedDBReady] = useState(false);

    // Flag preventing duplicate initial cache building during startup
    const hasBuiltInitialCache = useRef(false);

    // Previous settings reference for detecting what changed between renders
    const prevSettings = useRef<NotebookNavigatorSettings | null>(null);

    // Returns all markdown files in vault after applying exclusion filters from settings
    const getFilteredMarkdownFilesCallback = useCallback((): TFile[] => {
        return getFilteredMarkdownFiles(app, settings);
    }, [app, settings]);

    // Rebuilds the complete tag tree structure from database contents
    const rebuildTagTree = useCallback(() => {
        const db = getDBInstance();
        // Hidden items override: when enabled, include all folders in tag tree regardless of exclusions
        const excludedFolderPatterns = settings.showHiddenItems ? [] : settings.excludedFolders;
        // Filter database results to only include files matching current visibility settings
        const includedPaths = new Set(getFilteredMarkdownFilesCallback().map(f => f.path));
        const { tagTree, untagged: newUntagged, hiddenRootTags } = buildTagTreeFromDatabase(db, excludedFolderPatterns, includedPaths);
        clearNoteCountCache();
        const untaggedCount = newUntagged;
        setFileData({ tagTree, untagged: untaggedCount, hiddenRootTags });

        // Propagate updated tag trees to the global TagTreeService for cross-component access
        if (tagTreeService) {
            tagTreeService.updateTagTree(tagTree, untaggedCount);
        }

        return tagTree;
    }, [settings.excludedFolders, settings.showHiddenItems, tagTreeService, getFilteredMarkdownFilesCallback]);

    // Rebuilds the complete topic graph from database contents
    const rebuildTopicTree = useCallback(() => {
        const db = getDBInstance();
        // Hidden items override: when enabled, include all folders in tag tree regardless of exclusions
        const excludedFolderPatterns = settings.showHiddenItems ? [] : settings.excludedFolders;
        // Filter database results to only include files matching current visibility settings
        const includedPaths = new Set(getFilteredMarkdownFilesCallback().map(f => f.path));
        const topicGraph = buildTopicGraphFromDatabase(db, app, excludedFolderPatterns, includedPaths);
        clearNoteCountCache();

        // Propagate updated topic graph to the global TopicService for cross-component access
        if (topicService) {
            topicService.updateTopicGraph(topicGraph);
        }
        console.log('topicGraph', topicGraph);

        return topicGraph;
    }, [settings.excludedFolders, settings.showHiddenItems, tagTreeService, getFilteredMarkdownFilesCallback]);

    /**
     * Effect: Rebuild tag tree when hidden items visibility changes
     *
     * When the user toggles "Show hidden items" in the UI, we need to rebuild
     * the tag tree because:
     * - Hidden items setting affects which folders are excluded from tag counting
     * - Tag tree needs to recalculate note counts with the new exclusion rules
     * - This ensures tag counts stay accurate when showing/hiding excluded folders
     */
    useEffect(() => {
        if (!isStorageReady) return;
        if (settings.showTags) {
            rebuildTagTree();
        }
        if (settings.showTopics) {
            rebuildTopicTree();
        }
    }, [settings.showHiddenItems, settings.showTags, settings.showTopics, isStorageReady, rebuildTagTree, rebuildTopicTree]);

    /**
     * Effect: Keep a ref with the latest settings for use in callbacks
     *
     * This ref is needed because callbacks and async operations may close over
     * stale settings values. By keeping a ref updated with the latest settings,
     * we can always access current settings even in older callback closures.
     */
    useEffect(() => {
        latestSettingsRef.current = settings;
    }, [settings]);

    /**
     * Effect: Clean up tag-related metadata operations when tags are disabled
     *
     * When the user disables tags in settings, we need to:
     * 1. Cancel any pending metadata wait operations for tag extraction
     * 2. Clear the set of files waiting for metadata
     * 3. This prevents unnecessary processing and memory leaks
     *
     * The effect only runs cleanup when tags are disabled (showTags = false).
     * When tags are enabled, we keep existing operations running.
     */
    useEffect(() => {
        if (settings.showTags) {
            return;
        }

        // Clean up all active metadata wait disposers
        if (metadataWaitDisposersRef.current.size > 0) {
            for (const dispose of metadataWaitDisposersRef.current) {
                try {
                    dispose();
                } catch {
                    // ignore cleanup errors
                }
            }
            metadataWaitDisposersRef.current.clear();
        }

        // Clear the set of paths waiting for metadata
        pendingTagMetadataPathsRef.current.clear();
    }, [settings.showTags]);

    /**
     * Waits until all provided markdown files have entries in Obsidian's metadata cache.
     *
     * Why this works:
     * - Obsidian emits a global `resolved` event once the initial index pass completes.
     * - Subsequent metadata recalculations emit `changed` with the affected file.
     * - `getFileCache` returns `null` until the indexer has produced a cache object, even when
     *   the file has malformed frontmatter.
     *
     * Strategy:
     * 1. Filter down to real markdown files and remember their paths.
     * 2. If every tracked file already has cache data (common after the first load), bail out immediately.
     * 3. Otherwise, subscribe to `resolved` and `changed`.
     *    - `resolved` covers the initial indexing burst.
     *    - `changed` lets us react when specific files are recalculated later.
     * 4. On each event, re-check the tracked paths. As soon as every file reports a cache entry,
     *    detach the listeners and run the callback.
     *
     * The callback still only fires when Obsidian surfaces metadata for every tracked file.
     * If any files never resolve (large notes, invalid frontmatter), we log an error after 10s
     * so users know why tags remain disabled, but we do not fall back to partial data.
     */
    const waitForMetadataCache = useCallback(
        (files: TFile[], callback: () => void): (() => void) => {
            if (files.length === 0) {
                callback();
                return () => {};
            }

            // Waiting is only meaningful for real markdown files that still exist in the vault.
            const trackedPaths = new Set(files.filter((file): file is TFile => file instanceof TFile).map(file => file.path));

            // Checks which files have metadata ready and removes them from tracking
            const removeReadyPaths = (paths: Iterable<string>) => {
                for (const path of paths) {
                    // Skip paths not being tracked
                    if (!trackedPaths.has(path)) {
                        continue;
                    }
                    const abstract = app.vault.getAbstractFileByPath(path);
                    // Remove deleted or non-file paths from tracking
                    if (!abstract || !(abstract instanceof TFile)) {
                        trackedPaths.delete(path);
                        continue;
                    }
                    // Check if metadata cache has data for this file
                    const metadata = app.metadataCache.getFileCache(abstract);
                    // Remove from tracking if metadata is available
                    if (metadata !== null && metadata !== undefined) {
                        trackedPaths.delete(path);
                    }
                }
            };

            removeReadyPaths(trackedPaths);

            if (trackedPaths.size === 0) {
                callback();
                return () => {};
            }

            let resolvedEventRef: EventRef | null = null;
            let changedEventRef: EventRef | null = null;
            let disposed = false;
            let warningTimeoutId: number | null = null;

            // Clears the warning timer if it's currently scheduled
            const clearWarningTimer = () => {
                if (warningTimeoutId !== null && typeof window !== 'undefined') {
                    window.clearTimeout(warningTimeoutId);
                    warningTimeoutId = null;
                }
            };

            // Schedules a warning message after 10 seconds if metadata hasn't resolved
            const scheduleWarning = () => {
                // Don't schedule if already scheduled
                if (warningTimeoutId !== null) {
                    return;
                }
                // Skip in non-browser environments
                if (typeof window === 'undefined') {
                    return;
                }
                warningTimeoutId = window.setTimeout(() => {
                    warningTimeoutId = null;
                    // Don't warn if all files resolved
                    if (trackedPaths.size === 0) {
                        return;
                    }
                    // Log first 20 unresolved files for debugging
                    const unresolved = Array.from(trackedPaths).slice(0, 20);
                    console.error(
                        'Notebook Navigator could not resolve metadata for all files. Tags remain disabled until metadata becomes available.',
                        {
                            unresolved,
                            totalPending: trackedPaths.size,
                            hint: 'Reduce file size, fix invalid frontmatter, exclude the files, or disable tags.'
                        }
                    );
                }, 10000);
            };

            const cleanup = () => {
                if (disposed) {
                    return;
                }
                disposed = true;
                clearWarningTimer();
                if (resolvedEventRef) {
                    try {
                        app.metadataCache.offref(resolvedEventRef);
                    } catch {
                        // ignore
                    }
                    resolvedEventRef = null;
                }
                if (changedEventRef) {
                    try {
                        app.metadataCache.offref(changedEventRef);
                    } catch {
                        // ignore
                    }
                    changedEventRef = null;
                }
            };

            const maybeFinish = () => {
                if (!disposed && trackedPaths.size === 0) {
                    cleanup();
                    callback();
                }
            };

            // Listen for Obsidian's initial metadata indexing completion
            resolvedEventRef = app.metadataCache.on('resolved', () => {
                // Clear any existing warning timer since we're checking again
                clearWarningTimer();
                // Check all tracked paths for metadata availability
                removeReadyPaths(trackedPaths);
                // Schedule warning if files remain unresolved
                if (trackedPaths.size > 0) {
                    scheduleWarning();
                }
                // Fire callback if all files are ready
                maybeFinish();
            });
            // Listen for individual file metadata updates
            changedEventRef = app.metadataCache.on('changed', file => {
                // Ignore non-file events
                if (!file || !(file instanceof TFile)) {
                    return;
                }
                // Ignore files we're not tracking
                if (!trackedPaths.has(file.path)) {
                    return;
                }
                // Check if this file's metadata is now ready
                removeReadyPaths([file.path]);
                // Fire callback if all files are ready
                maybeFinish();
            });

            // Schedule a warning in case metadata never resolves after the initial sweep.
            scheduleWarning();

            return cleanup;
        },
        [app]
    );

    /**
     * Queues tag extraction for files once their metadata is ready in Obsidian's cache.
     *
     * This function:
     * 1. Deduplicates the input files to avoid duplicate processing
     * 2. Filters to only markdown files (tags are only in .md files)
     * 3. Waits for Obsidian's metadata cache to be ready for all files
     * 4. Queues tag extraction once metadata is available
     * 5. Tracks the cleanup function to cancel if needed
     */
    const queueTagsWhenMetadataReady = useCallback(
        (files: TFile[]) => {
            // Exit early if tags are disabled in settings
            const currentSettings = latestSettingsRef.current;
            if (!currentSettings.showTags) {
                return;
            }

            // Deduplicate files by path to avoid processing the same file multiple times
            const uniqueFiles = new Map<string, TFile>();
            for (const file of files) {
                if (!uniqueFiles.has(file.path)) {
                    uniqueFiles.set(file.path, file);
                }
            }

            // Filter to only markdown files that aren't already being processed
            // Only .md files can have tags, and we skip files already waiting for metadata
            const tagCandidates = Array.from(uniqueFiles.values()).filter(file => {
                return file.extension === 'md' && !pendingTagMetadataPathsRef.current.has(file.path);
            });

            // Exit early if no files need processing
            if (tagCandidates.length === 0) {
                return;
            }

            // Extract paths and create a function to release them from tracking
            const trackedPaths = tagCandidates.map(file => file.path);
            const releaseTrackedPaths = () => {
                for (const path of trackedPaths) {
                    pendingTagMetadataPathsRef.current.delete(path);
                }
            };

            // Mark these paths as being processed to avoid duplicate operations
            for (const path of trackedPaths) {
                pendingTagMetadataPathsRef.current.add(path);
            }

            // Track whether we need to store a cleanup function and if callback fired sync
            let cleanupWrapper: (() => void) | null = null;
            let firedImmediately = false;

            // Callback executed when metadata is ready for all files
            const handleReady = () => {
                // Mark that callback fired immediately (synchronously)
                firedImmediately = true;
                // Release the paths from tracking since we're done with them
                releaseTrackedPaths();

                // Remove cleanup wrapper from tracking if it exists
                if (cleanupWrapper) {
                    metadataWaitDisposersRef.current.delete(cleanupWrapper);
                    cleanupWrapper = null;
                }

                // Exit early if processing was stopped
                if (stoppedRef.current) {
                    return;
                }

                // Check again if tags are still enabled (settings might have changed)
                const latestSettings = latestSettingsRef.current;
                if (!latestSettings.showTags) {
                    return;
                }

                // Ensure content registry is available
                if (!contentRegistry.current) {
                    return;
                }

                // Queue tag extraction for all candidate files
                contentRegistry.current.queueFilesForAllProviders(tagCandidates, latestSettings, {
                    include: ['tags'] as ContentType[]
                });
            };

            // Start waiting for metadata cache to be ready
            // This returns a cleanup function if the wait is async
            let rawCleanup: (() => void) | null = null;
            try {
                rawCleanup = waitForMetadataCache(tagCandidates, handleReady);
            } catch (error) {
                // If wait setup fails, release tracked paths and re-throw
                releaseTrackedPaths();
                throw error;
            }

            // Handle the cleanup function based on whether callback fired immediately
            if (!firedImmediately && rawCleanup) {
                // Callback didn't fire immediately - we need to track the cleanup function
                // Wrap it to also release tracked paths when cleaned up
                cleanupWrapper = () => {
                    releaseTrackedPaths();
                    try {
                        rawCleanup();
                    } catch {
                        // ignore cleanup errors
                    }
                };
                // Add to our set of tracked disposers for later cleanup
                metadataWaitDisposersRef.current.add(cleanupWrapper);
            } else if (!firedImmediately) {
                // Callback didn't fire but no cleanup function returned
                // Just release the tracked paths
                releaseTrackedPaths();
                if (rawCleanup) {
                    // Clean up immediately if we have a cleanup function
                    try {
                        rawCleanup();
                    } catch {
                        // ignore cleanup errors
                    }
                }
            }
        },
        [waitForMetadataCache]
    );

    /**
     * Clears all cached data and rebuilds the entire cache from scratch.
     * Stops all ongoing processing, clears the database, resets state,
     * and triggers a full initial cache rebuild.
     */
    const rebuildCache = useCallback(async () => {
        // Save the current processing state to restore after rebuild
        const previousStopped = stoppedRef.current;
        stoppedRef.current = true;

        // Stop all content processing operations (previews, feature images, etc.)
        if (contentRegistry.current) {
            contentRegistry.current.stopAllProcessing();
        }

        // Cancel any scheduled background processing
        if (pendingSyncTimeoutId.current !== null) {
            if (typeof window !== 'undefined') {
                window.clearTimeout(pendingSyncTimeoutId.current);
            }
            pendingSyncTimeoutId.current = null;
        }

        // Cancel any debounced file cache rebuild operations
        const rebuildFileCache = rebuildFileCacheRef.current;
        if (rebuildFileCache) {
            try {
                rebuildFileCache.cancel();
            } catch {
                // ignore
            }
        }

        // Clean up any active wait disposers for metadata loading
        if (waitDisposerRef.current) {
            try {
                waitDisposerRef.current();
            } catch {
                // ignore
            }
            waitDisposerRef.current = null;
        }

        // Clean up all tracked metadata wait disposers
        if (metadataWaitDisposersRef.current.size > 0) {
            for (const dispose of metadataWaitDisposersRef.current) {
                try {
                    dispose();
                } catch {
                    // ignore errors during cleanup
                }
            }
            metadataWaitDisposersRef.current.clear();
        }

        pendingTagMetadataPathsRef.current.clear();

        // Clear the entire IndexedDB database
        try {
            const db = getDBInstance();
            await db.clearDatabase();
        } catch (error) {
            console.error('Failed to clear database during cache rebuild:', error);
            stoppedRef.current = previousStopped;
            throw error;
        }

        // Reset in-memory tag tree structures to empty state
        const emptyTagTree = new Map<string, TagTreeNode>();
        setFileData({ tagTree: emptyTagTree, untagged: 0, hiddenRootTags: new Map() });
        if (tagTreeService) {
            tagTreeService.updateTagTree(emptyTagTree, 0);
        }
        clearNoteCountCache();

        // Mark storage as not ready while rebuilding
        setIsStorageReady(false);
        api?.setStorageReady(false);
        hasBuiltInitialCache.current = false;

        // Verify the cache building function is available
        const buildCache = buildFileCacheFnRef.current;
        if (!buildCache) {
            stoppedRef.current = previousStopped;
            console.error('Rebuild cache requested before initialization completed.');
            return;
        }

        // Re-enable processing and trigger full cache rebuild
        stoppedRef.current = false;

        try {
            hasBuiltInitialCache.current = true;
            await buildCache(true);
        } catch (error) {
            hasBuiltInitialCache.current = false;
            stoppedRef.current = previousStopped;
            throw error;
        }

        // Restore the original processing state
        stoppedRef.current = previousStopped;
    }, [api, tagTreeService]);

    /**
     * Memoized context value to prevent unnecessary re-renders
     *
     * This memo creates the context value object that will be provided to all child
     * components. It includes:
     * - Helper methods for getting file metadata with frontmatter support
     * - Direct database access methods
     * - Tag tree navigation methods
     * - Storage state information
     *
     * The value is memoized to only recreate when its dependencies change,
     * preventing child components from re-rendering unnecessarily.
     */
    const contextValue = useMemo(() => {
        // Gets the display name for a file, using frontmatter if configured
        const getFileDisplayName = (file: TFile): string => {
            if (settings.useFrontmatterMetadata) {
                const metadata = extractMetadata(app, file, settings);
                if (metadata.fn) {
                    return metadata.fn;
                }
            }
            return getDisplayName(file, undefined, settings);
        };

        // Gets the creation time for a file, using frontmatter if configured
        const getFileCreatedTime = (file: TFile): number => {
            if (settings.useFrontmatterMetadata) {
                const metadata = extractMetadata(app, file, settings);
                if (
                    metadata.fc !== undefined &&
                    metadata.fc !== METADATA_SENTINEL.FIELD_NOT_CONFIGURED &&
                    metadata.fc !== METADATA_SENTINEL.PARSE_FAILED
                ) {
                    return metadata.fc;
                }
            }

            return file.stat.ctime;
        };

        // Gets the modification time for a file, using frontmatter if configured
        const getFileModifiedTime = (file: TFile): number => {
            if (settings.useFrontmatterMetadata) {
                const metadata = extractMetadata(app, file, settings);
                if (
                    metadata.fm !== undefined &&
                    metadata.fm !== METADATA_SENTINEL.FIELD_NOT_CONFIGURED &&
                    metadata.fm !== METADATA_SENTINEL.PARSE_FAILED
                ) {
                    return metadata.fm;
                }
            }

            return file.stat.mtime;
        };

        // Gets all metadata for a file in one call (name, created, modified)
        const getFileMetadata = (file: TFile): { name: string; created: number; modified: number } => {
            let extractedMetadata: ProcessedMetadata | null = null;
            if (settings.useFrontmatterMetadata) {
                extractedMetadata = extractMetadata(app, file, settings);
            }

            return {
                name: extractedMetadata?.fn || getDisplayName(file, undefined, settings),
                created:
                    extractedMetadata?.fc !== undefined && extractedMetadata.fc !== METADATA_SENTINEL.FIELD_NOT_CONFIGURED
                        ? extractedMetadata.fc
                        : file.stat.ctime,
                modified:
                    extractedMetadata?.fm !== undefined && extractedMetadata.fm !== METADATA_SENTINEL.FIELD_NOT_CONFIGURED
                        ? extractedMetadata.fm
                        : file.stat.mtime
            };
        };

        // Direct accessors for tag tree data structures
        const getTagTree = () => fileData.tagTree;

        // Finds a tag node by path in the main tag tree
        const findTagInTree = (tagPath: string) => {
            return findTagNode(fileData.tagTree, tagPath);
        };

        // Collects all tag paths from the tree
        const getAllTagPaths = () => {
            const allPaths: string[] = [];
            for (const rootNode of fileData.tagTree.values()) {
                const paths = collectAllTagPaths(rootNode);
                allPaths.push(...paths);
            }
            return allPaths;
        };

        // Gets the display path for a tag (may differ from actual path due to display settings)
        const getTagDisplayPath = (path: string): string => {
            const tagNode = findTagNode(fileData.tagTree, path);
            return tagNode?.displayPath ?? path;
        };

        return {
            fileData,
            getFileDisplayName,
            getFileCreatedTime,
            getFileModifiedTime,
            getFileMetadata,
            getDB: getDBInstance,
            getFile: (path: string) => getDBInstance().getFile(path),
            getFiles: (paths: string[]) => getDBInstance().getFiles(paths),
            hasPreview: (path: string) => getDBInstance().hasPreview(path),
            isStorageReady,
            getTagTree,
            findTagInTree,
            getAllTagPaths,
            getTagDisplayPath,
            rebuildCache
        };
    }, [fileData, settings, app, isStorageReady, rebuildCache]);

    /**
     * Centralized handler for all content-related settings changes
     * Delegates to the ContentProviderRegistry to determine what needs regeneration
     */
    const handleSettingsChanges = useCallback(
        async (oldSettings: NotebookNavigatorSettings, newSettings: NotebookNavigatorSettings) => {
            const registry = contentRegistry.current;
            if (!registry) {
                return;
            }

            // Let the registry handle settings changes
            await registry.handleSettingsChange(oldSettings, newSettings);

            if (stoppedRef.current || !contentRegistry.current) {
                return;
            }

            // Queue content generation for all files if needed
            const allFiles = getFilteredMarkdownFilesCallback();
            if (stoppedRef.current || !contentRegistry.current) {
                return;
            }
            const options = newSettings.showTags ? { exclude: ['tags'] as ContentType[] } : undefined;
            contentRegistry.current.queueFilesForAllProviders(allFiles, newSettings, options);

            if (newSettings.showTags) {
                queueTagsWhenMetadataReady(allFiles);
            }
        },
        [getFilteredMarkdownFilesCallback, queueTagsWhenMetadataReady]
    );

    // ==================== Effects ====================

    /**
     * Effect: Initialize content provider registry
     *
     * Creates and configures the ContentProviderRegistry with all content providers:
     * - PreviewContentProvider: Generates preview text for files
     * - FeatureImageContentProvider: Extracts feature images from frontmatter
     * - MetadataContentProvider: Extracts custom metadata from frontmatter
     * - TagContentProvider: Extracts tags from file content and frontmatter
     *
     * The registry coordinates all content generation and handles provider lifecycle.
     * On cleanup, it stops all processing and cleans up resources.
     */
    useEffect(() => {
        // Only create registry if it doesn't exist
        if (!contentRegistry.current) {
            // Create content provider registry and register providers
            contentRegistry.current = new ContentProviderRegistry();
            contentRegistry.current.registerProvider(new PreviewContentProvider(app));
            contentRegistry.current.registerProvider(new FeatureImageContentProvider(app));
            contentRegistry.current.registerProvider(new MetadataContentProvider(app));
            contentRegistry.current.registerProvider(new TagContentProvider(app));
        }

        return () => {
            if (contentRegistry.current) {
                contentRegistry.current.stopAllProcessing();
                contentRegistry.current = null;
            }
            // Also cancel any pending idle callback here as an extra safeguard
            if (pendingSyncTimeoutId.current !== null) {
                if (typeof window !== 'undefined') {
                    window.clearTimeout(pendingSyncTimeoutId.current);
                }
                pendingSyncTimeoutId.current = null;
            }
        };
    }, [app]); // Only recreate when app changes, not settings

    /**
     * Effect: Check if IndexedDB is ready and available
     *
     * This effect verifies that the database has been properly initialized by the plugin.
     * The database is initialized early in main.ts during plugin load, but we need to
     * confirm it's ready before attempting any database operations.
     *
     * The 'cancelled' flag prevents state updates if the component unmounts during
     * the async initialization check.
     */
    useEffect(() => {
        let cancelled = false;
        (async () => {
            try {
                const db = getDBInstance();
                await db.init();
                if (!cancelled) setIsIndexedDBReady(true);
            } catch (error) {
                console.error('Database not available for StorageContext:', error);
                if (!cancelled) setIsIndexedDBReady(false);
            }
        })();
        return () => {
            cancelled = true;
        };
    }, []);

    /**
     * Effect: Listen for tag changes in the database to rebuild tag tree
     *
     * This subscribes to database content changes specifically for tag updates.
     * When any file's tags are modified (added, removed, or changed), we need to:
     * - Rebuild the entire tag tree structure to reflect the new tag hierarchy
     * - Update note counts for affected tags and their parent tags
     * - Update the untagged notes count if files gained or lost all tags
     *
     * The subscription is only active when storage is ready and tags are enabled.
     */
    useEffect(() => {
        if (!isStorageReady) return;

        const db = getDBInstance();
        const unsubscribe = db.onContentChange(changes => {
            if (stoppedRef.current) return;
            // Check if any changes include tags
            const hasTagChanges = changes.some(change => change.changes.tags !== undefined);

            if (hasTagChanges && settings.showTags) {
                // Rebuild tag tree when tags change
                rebuildTagTree();
            }
        });

        return unsubscribe;
    }, [isStorageReady, settings.showTags, rebuildTagTree]);

    /**
     * Effect: Listen for topic changes in the database to rebuild topic tree
     *
     * This subscribes to database content changes specifically for topic updates.
     * When any file's topics are modified (added, removed, or changed), we need to:
     * - Rebuild the entire topic tree structure to reflect the new topic hierarchy
     *
     * TODO: This isn't really perfectly working, it only updates on tag changes. 
     * The subscription is only active when storage is ready and topics are enabled.
     */
    useEffect(() => {
        if (!isStorageReady) return;

        const db = getDBInstance();
        const unsubscribe = db.onContentChange(changes => {
            if (stoppedRef.current) return;
            // Check if any changes include tags
            const hasStructureChanges = changes.some(change => change.changes.tags !== undefined || change.changes.metadata !== undefined);

            if (hasStructureChanges) {
                // Rebuild topic tree when topics change
                rebuildTopicTree();
            }
        });

        return unsubscribe;
    }, [isStorageReady, rebuildTopicTree]);

    /**
     * Main Effect: Initialize storage system and monitor vault changes
     *
     * This is the core effect that:
     * 1. Performs initial database synchronization on startup
     * 2. Sets up vault event listeners for file changes
     * 3. Manages content generation queuing
     * 4. Handles both cold boot (empty database) and warm boot (existing data)
     *
     * The effect has two main code paths:
     * - Initial load (isInitialLoad=true): Synchronous processing for immediate UI
     * - Background updates: Uses deferred timeouts to avoid blocking the UI and to run on all platforms
     */
    useEffect(() => {
        /**
         * Process vault files and sync with database
         *
         * @param allFiles - All markdown files in the vault (after exclusion filters)
         * @param isInitialLoad - True for initial startup, false for background updates
         *
         * Initial load path (isInitialLoad=true):
         * - Runs synchronously to get UI ready quickly
         * - Calculates diff between vault and database
         * - Updates database with changes
         * - Builds tag tree
         * - Marks storage as ready
         * - Waits for Obsidian metadata cache before extracting tags
         * - Queues content generation for new/modified files
         *
         * Background update path (isInitialLoad=false):
         * - Uses deferred scheduling to avoid blocking UI
         * - Processes changes incrementally
         * - Only rebuilds tag tree if files were deleted
         */
        const processExistingCache = async (allFiles: TFile[], isInitialLoad: boolean = false) => {
            if (stoppedRef.current) return;
            if (isFirstLoad.current) {
                isFirstLoad.current = false;
            }

            if (isInitialLoad) {
                try {
                    // Step 1: Calculate differences between vault and database
                    // This MUST happen first to ensure the database reflects the current vault state
                    // toAdd: Files in vault but not in database (new files)
                    // toUpdate: Files modified since last cached (mtime mismatch)
                    // toRemove: Files in database but not in vault (deleted files)
                    // cachedFiles: Current database state for comparison
                    const { toAdd, toUpdate, toRemove, cachedFiles } = await calculateFileDiff(allFiles);

                    // Step 2: Update database with changes
                    if (toRemove.length > 0) {
                        await removeFilesFromCache(toRemove);
                    }

                    if (toAdd.length > 0 || toUpdate.length > 0) {
                        await recordFileChanges([...toAdd, ...toUpdate], cachedFiles, pendingRenameDataRef.current);
                    }

                    // Step 3: Build tag tree and topic graph from the now-synced database
                    // This ensures the tag tree and topic graph accurately reflect the current vault state
                    rebuildTagTree();
                    rebuildTopicTree();

                    // Step 4: Mark storage as ready
                    setIsStorageReady(true);

                    // Notify API that storage is ready
                    // The API will trigger the storage-ready event internally
                    if (api) {
                        api.setStorageReady(true);
                    }

                    // Step 5: Wait for Obsidian's metadata cache before extracting tags
                    // Tags come from Obsidian's metadata cache, not from reading files directly.
                    // We must wait until Obsidian has parsed the frontmatter and content of each file
                    // before we can extract tags. This is especially important on cold boot when
                    // Obsidian is still indexing the vault.
                    if (settings.showTags) {
                        const filesNeedingTags = allFiles.filter(file => {
                            const fileData = getDBInstance().getFile(file.path);
                            return fileData && fileData.tags === null;
                        });

                        if (filesNeedingTags.length > 0) {
                            // waitForMetadataCache will fire the callback when all files have metadata
                            const disposer = waitForMetadataCache(filesNeedingTags, () => {
                                if (contentRegistry.current) {
                                    contentRegistry.current.queueFilesForAllProviders(filesNeedingTags, settings, {
                                        include: ['tags']
                                    });
                                }
                            });
                            waitDisposerRef.current = disposer;
                        }
                    }

                    // Step 6: Queue remaining content generation for new/modified files
                    const contentEnabled = settings.showFilePreview || settings.showFeatureImage || settings.useFrontmatterMetadata;

                    if (contentRegistry.current && contentEnabled && (toAdd.length > 0 || toUpdate.length > 0)) {
                        const nonTagOptions = settings.showTags ? { exclude: ['tags'] as ContentType[] } : undefined;

                        contentRegistry.current.queueFilesForAllProviders([...toAdd, ...toUpdate], settings, nonTagOptions);

                        if (settings.showTags && toUpdate.length > 0) {
                            queueTagsWhenMetadataReady(toUpdate);
                        }
                    }
                } catch (error) {
                    console.error('Failed during initial load sequence:', error);
                }
            } else {
                // Background update path: Process changes asynchronously without blocking the UI.
                // This path is used for all vault changes after initial load to batch bursts of events.

                // Cancel any previously scheduled background work before queuing a new one
                // This ensures we don't process stale updates if multiple changes happen quickly
                if (pendingSyncTimeoutId.current !== null) {
                    if (typeof window !== 'undefined') {
                        window.clearTimeout(pendingSyncTimeoutId.current);
                    }
                    pendingSyncTimeoutId.current = null;
                }

                const processDiff = async () => {
                    if (stoppedRef.current) return;
                    try {
                        const { toAdd, toUpdate, toRemove, cachedFiles } = await calculateFileDiff(allFiles);

                        if (toAdd.length > 0 || toUpdate.length > 0 || toRemove.length > 0) {
                            try {
                                const filesToUpdate = [...toAdd, ...toUpdate];
                                if (filesToUpdate.length > 0) {
                                    await recordFileChanges(filesToUpdate, cachedFiles, pendingRenameDataRef.current);
                                }

                                if (toRemove.length > 0) {
                                    await removeFilesFromCache(toRemove);
                                    if (settings.showTags) {
                                        rebuildTagTree();
                                    }
                                    if (settings.showTopics) {
                                        rebuildTopicTree();
                                    }
                                }
                            } catch (error) {
                                console.error('Failed to update IndexedDB cache:', error);
                            }

                            const contentEnabled =
                                settings.showTags ||
                                settings.showFilePreview ||
                                settings.showFeatureImage ||
                                settings.useFrontmatterMetadata;

                            if (contentRegistry.current && contentEnabled) {
                                const db = getDBInstance();
                                let filesToProcess: TFile[] = [];

                                try {
                                    const filesToCheck = [...toAdd, ...toUpdate];
                                    const paths = filesToCheck.map(f => f.path);
                                    const indexedFiles = db.getFiles(paths);

                                    filesToProcess = filesToCheck.filter(file => {
                                        const fileData = indexedFiles.get(file.path);
                                        if (!fileData) {
                                            return true;
                                        }

                                        if (fileData.mtime !== file.stat.mtime) {
                                            return true;
                                        }

                                        return (
                                            (settings.showFilePreview && fileData.preview === null && file.extension === 'md') ||
                                            (settings.showFeatureImage && fileData.featureImage === null) ||
                                            (settings.useFrontmatterMetadata && fileData.metadata === null && file.extension === 'md')
                                        );
                                    });

                                    if (filesToProcess.length === 0) {
                                        const filesNeedingTags = settings.showTags ? db.getFilesNeedingContent('tags') : new Set<string>();
                                        const filesNeedingPreview = settings.showFilePreview
                                            ? db.getFilesNeedingContent('preview')
                                            : new Set<string>();
                                        const filesNeedingImage = settings.showFeatureImage
                                            ? db.getFilesNeedingContent('featureImage')
                                            : new Set<string>();
                                        const filesNeedingMetadata = settings.useFrontmatterMetadata
                                            ? db.getFilesNeedingContent('metadata')
                                            : new Set<string>();

                                        const pathsNeedingContent = new Set([
                                            ...filesNeedingTags,
                                            ...filesNeedingPreview,
                                            ...filesNeedingImage,
                                            ...filesNeedingMetadata
                                        ]);

                                        if (pathsNeedingContent.size > 0) {
                                            filesToProcess = allFiles.filter(file => pathsNeedingContent.has(file.path));
                                        }
                                    }
                                } catch (error) {
                                    console.error('Failed to check content needs from IndexedDB:', error);
                                }

                                if (filesToProcess.length > 0) {
                                    const options = settings.showTags ? { exclude: ['tags'] as ContentType[] } : undefined;
                                    contentRegistry.current.queueFilesForAllProviders(filesToProcess, settings, options);
                                    if (settings.showTags) {
                                        queueTagsWhenMetadataReady(filesToProcess);
                                    }
                                }
                            }
                        }
                    } catch (error) {
                        console.error('Error processing file cache diff:', error);
                    }
                };

                if (typeof window !== 'undefined') {
                    pendingSyncTimeoutId.current = window.setTimeout(() => {
                        pendingSyncTimeoutId.current = null;
                        void processDiff();
                    }, 0);
                } else {
                    void processDiff();
                }
            }
        };

        /**
         * Build or rebuild the file cache
         *
         * This is the entry point for all cache building operations.
         * Called with isInitialLoad=true on startup, false for updates.
         */
        const buildFileCache = async (isInitialLoad: boolean = false) => {
            if (stoppedRef.current) return;
            const allFiles = getFilteredMarkdownFilesCallback();
            await processExistingCache(allFiles, isInitialLoad);
        };

        buildFileCacheFnRef.current = buildFileCache;

        /**
         * Debounced cache rebuild for vault events
         *
         * Vault events (create, delete, rename) often come in bursts when:
         * - Multiple files are moved/deleted at once
         * - Sync operations update many files
         * - Plugins modify multiple files
         *
         * The trailing debounce waits for events to stop before processing,
         * extending the delay with each new event. This batches updates efficiently.
         */
        let rebuildFileCache = rebuildFileCacheRef.current;
        if (!rebuildFileCache) {
            rebuildFileCache = debounce(
                () => {
                    if (stoppedRef.current) {
                        return;
                    }
                    const build = buildFileCacheFnRef.current;
                    if (!build) {
                        return;
                    }
                    void build(false);
                },
                TIMEOUTS.FILE_OPERATION_DELAY,
                true
            );
            rebuildFileCacheRef.current = rebuildFileCache;
        }

        // Only build initial cache if IndexedDB is ready and we haven't built it yet
        if (isIndexedDBReady && !hasBuiltInitialCache.current) {
            hasBuiltInitialCache.current = true;
            buildFileCache(true);
        }

        /**
         * Set up vault event listeners
         *
         * These listeners trigger cache updates when files change:
         * - create: New file added to vault
         * - delete: File removed from vault
         * - rename: File moved or renamed
         * - modify: File content changed (special handling for immediate tag updates)
         *
         * Most events use debounced processing except 'modify' which processes
         * immediately to ensure tags update quickly when editing files.
         */
        /**
         * Handles file rename events by preserving metadata from the old path.
         * This ensures that file icons, colors, and other metadata survive renames.
         */
        const handleRename = (file: TAbstractFile, oldPath: string) => {
            if (file instanceof TFile) {
                try {
                    const db = getDBInstance();
                    const existing = db.getFile(oldPath);
                    if (existing) {
                        pendingRenameDataRef.current.set(file.path, existing);
                        // Preload memory cache with existing data to avoid re-fetching after rename
                        db.seedMemoryFile(file.path, existing);
                    }
                } catch (error) {
                    console.error('Failed to capture renamed file data:', error);
                }
            }
            rebuildFileCache();
        };

        const vaultEvents = [
            app.vault.on('create', rebuildFileCache),
            app.vault.on('delete', rebuildFileCache),
            app.vault.on('rename', handleRename),
            app.vault.on('modify', async file => {
                if (stoppedRef.current) return;
                // Check if it's a TFile (not a folder)
                if (file instanceof TFile && file.extension === 'md') {
                    // Get existing data for the file
                    try {
                        const db = getDBInstance();
                        const existingData = db.getFiles([file.path]);
                        // Record the file change (only does something for new files)
                        await recordFileChanges([file], existingData, pendingRenameDataRef.current);
                    } catch (e) {
                        console.error('Failed to record file change on modify:', e);
                        return;
                    }

                    // Content providers will detect the mtime mismatch (db.mtime != file.mtime) and regenerate
                    if (contentRegistry.current) {
                        const options = settings.showTags ? { exclude: ['tags'] as ContentType[] } : undefined;
                        contentRegistry.current.queueFilesForAllProviders([file], settings, options);
                        if (settings.showTags) {
                            queueTagsWhenMetadataReady([file]);
                        }
                    }
                }
            })
        ];
        activeVaultEventRefs.current = vaultEvents;

        /**
         * Listen for metadata cache changes
         *
         * This handles frontmatter changes that might not trigger file modify events:
         * - External tools changing files without updating mtime
         * - Sync conflicts that preserve timestamps
         * - Some plugins that modify frontmatter directly
         *
         * We mark files for regeneration to ensure content stays in sync.
         */
        const metadataEvent = app.metadataCache.on('changed', async file => {
            if (stoppedRef.current) return;
            if (file && file.extension === 'md') {
                // Mark file for regeneration - metadata changes might not update mtime
                try {
                    await markFilesForRegeneration([file]);
                } catch (e) {
                    console.error('Failed to mark file for regeneration:', e);
                    return;
                }

                // Queue content regeneration for the file
                if (contentRegistry.current) {
                    const options = settings.showTags ? { exclude: ['tags'] as ContentType[] } : undefined;
                    contentRegistry.current.queueFilesForAllProviders([file], settings, options);
                    if (settings.showTags) {
                        queueTagsWhenMetadataReady([file]);
                    }
                }

                // Note: We already queued content regeneration above
                // No need to check for specific feature image changes
            }
        });
        activeMetadataEventRef.current = metadataEvent;

        // Cleanup
        const activeMetadataWaitDisposers = metadataWaitDisposersRef.current;

        return () => {
            buildFileCacheFnRef.current = null;
            vaultEvents.forEach(eventRef => app.vault.offref(eventRef));
            app.metadataCache.offref(metadataEvent);
            activeVaultEventRefs.current = null;
            activeMetadataEventRef.current = null;
            // Cancel any pending scheduled background work
            if (pendingSyncTimeoutId.current !== null) {
                if (typeof window !== 'undefined') {
                    window.clearTimeout(pendingSyncTimeoutId.current);
                }
                pendingSyncTimeoutId.current = null;
            }
            // Cancel any pending metadata wait
            if (waitDisposerRef.current) {
                try {
                    waitDisposerRef.current();
                } catch {
                    // ignore
                }
                waitDisposerRef.current = null;
            }

            // Clean up all metadata wait disposers that were queued
            if (activeMetadataWaitDisposers.size > 0) {
                for (const dispose of activeMetadataWaitDisposers) {
                    try {
                        dispose();
                    } catch {
                        // ignore errors during cleanup
                    }
                }
                activeMetadataWaitDisposers.clear();
            }
        };
    }, [
        app,
        api,
        isIndexedDBReady,
        getFilteredMarkdownFilesCallback,
        rebuildTagTree,
        rebuildTopicTree,
        settings,
        waitForMetadataCache,
        queueTagsWhenMetadataReady
    ]);

    /**
     * Effect: Handle settings changes and exclusion updates
     *
     * This effect monitors for two types of changes:
     * 1. Content settings (preview, images, metadata) - handled by ContentProviderRegistry
     * 2. Exclusion settings (excluded folders/files) - requires cache resync
     *
     * When exclusions change, we must:
     * - Recalculate which files should be in the cache
     * - Add newly included files
     * - Remove newly excluded files
     * - Rebuild tag tree with new exclusion rules
     */
    useEffect(() => {
        // Skip on initial mount
        if (!prevSettings.current) {
            prevSettings.current = settings;
            return;
        }

        // Let content providers handle settings changes
        handleSettingsChanges(prevSettings.current, settings);

        // Detect exclusion setting changes and resync cache / tag tree
        const excludedFoldersChanged = JSON.stringify(prevSettings.current.excludedFolders) !== JSON.stringify(settings.excludedFolders);
        const excludedFilesChanged = JSON.stringify(prevSettings.current.excludedFiles) !== JSON.stringify(settings.excludedFiles);

        if (excludedFoldersChanged || excludedFilesChanged) {
            (async () => {
                try {
                    const allFiles = getFilteredMarkdownFilesCallback();
                    const { toAdd, toUpdate, toRemove, cachedFiles } = await calculateFileDiff(allFiles);

                    if (toRemove.length > 0) {
                        await removeFilesFromCache(toRemove);
                    }

                    if (toAdd.length > 0 || toUpdate.length > 0) {
                        await recordFileChanges([...toAdd, ...toUpdate], cachedFiles, pendingRenameDataRef.current);
                    }

                    // Always rebuild tag tree so folder exclusion rule changes take effect immediately
                    if (settings.showTags) {
                        rebuildTagTree();
                    }
                    if (settings.showTopics) {
                        rebuildTopicTree();
                    }

                    // Queue content generation for newly added/updated items if needed
                    const contentEnabled =
                        settings.showTags || settings.showFilePreview || settings.showFeatureImage || settings.useFrontmatterMetadata;

                    if (contentRegistry.current && contentEnabled) {
                        const db = getDBInstance();
                        let filesToProcess: TFile[] = [];

                        try {
                            const filesToCheck = [...toAdd, ...toUpdate];
                            const paths = filesToCheck.map(f => f.path);
                            const indexedFiles = db.getFiles(paths);

                            filesToProcess = filesToCheck.filter(file => {
                                const fileData = indexedFiles.get(file.path);
                                if (!fileData) return true;
                                if (fileData.mtime !== file.stat.mtime) return true;
                                const needsContent =
                                    (settings.showFilePreview && fileData.preview === null && file.extension === 'md') ||
                                    (settings.showFeatureImage && fileData.featureImage === null) ||
                                    (settings.useFrontmatterMetadata && fileData.metadata === null && file.extension === 'md');
                                return needsContent;
                            });

                            if (filesToProcess.length === 0) {
                                const filesNeedingTags = settings.showTags ? db.getFilesNeedingContent('tags') : new Set<string>();
                                const filesNeedingPreview = settings.showFilePreview
                                    ? db.getFilesNeedingContent('preview')
                                    : new Set<string>();
                                const filesNeedingImage = settings.showFeatureImage
                                    ? db.getFilesNeedingContent('featureImage')
                                    : new Set<string>();
                                const filesNeedingMetadata = settings.useFrontmatterMetadata
                                    ? db.getFilesNeedingContent('metadata')
                                    : new Set<string>();

                                const pathsNeedingContent = new Set([
                                    ...filesNeedingTags,
                                    ...filesNeedingPreview,
                                    ...filesNeedingImage,
                                    ...filesNeedingMetadata
                                ]);

                                if (pathsNeedingContent.size > 0) {
                                    filesToProcess = allFiles.filter(file => pathsNeedingContent.has(file.path));
                                }
                            }
                        } catch (err) {
                            console.error('Failed to check content needs from IndexedDB:', err);
                        }

                        if (filesToProcess.length > 0) {
                            const options = settings.showTags ? { exclude: ['tags'] as ContentType[] } : undefined;
                            contentRegistry.current.queueFilesForAllProviders(filesToProcess, settings, options);
                            if (settings.showTags) {
                                queueTagsWhenMetadataReady(filesToProcess);
                            }
                        }
                    }
                } catch (error) {
                    console.error('Error resyncing cache after exclusion changes:', error);
                }
            })();
        }

        prevSettings.current = settings;
    }, [settings, handleSettingsChanges, rebuildTagTree, rebuildTopicTree, getFilteredMarkdownFilesCallback, queueTagsWhenMetadataReady]);

    /**
     * Augment context with control methods
     *
     * Adds the stopAllProcessing method to the context value.
     * This method is called when:
     * - The view is being closed
     * - The plugin is being disabled
     * - A cache rebuild is starting (to stop current operations)
     *
     * It ensures clean shutdown by:
     * - Stopping all content providers
     * - Cancelling pending operations
     * - Detaching event listeners
     * - Preventing any new operations from starting
     */
    const contextWithControls = useMemo(() => {
        return {
            ...contextValue,
            stopAllProcessing: () => {
                // Mark stopped to gate any subsequent event handlers
                stoppedRef.current = true;
                // Stop all provider processing
                if (contentRegistry.current) {
                    contentRegistry.current.stopAllProcessing();
                }
                // Cancel any pending scheduled work initiated by StorageContext
                if (pendingSyncTimeoutId.current !== null) {
                    if (typeof window !== 'undefined') {
                        window.clearTimeout(pendingSyncTimeoutId.current);
                    }
                    pendingSyncTimeoutId.current = null;
                }
                // Optionally detach event subscriptions and cancel debouncers
                try {
                    if (activeVaultEventRefs.current) {
                        activeVaultEventRefs.current.forEach(ref => app.vault.offref(ref));
                        activeVaultEventRefs.current = null;
                    }
                    if (activeMetadataEventRef.current) {
                        app.metadataCache.offref(activeMetadataEventRef.current);
                        activeMetadataEventRef.current = null;
                    }
                } catch {
                    // ignore
                }
                try {
                    rebuildFileCacheRef.current?.cancel();
                } catch {
                    // ignore
                }
                rebuildFileCacheRef.current = null;
                // Cancel any pending metadata cache wait
                if (waitDisposerRef.current) {
                    try {
                        waitDisposerRef.current();
                    } catch {
                        // ignore
                    }
                    waitDisposerRef.current = null;
                }
                // Clean up all tracked metadata wait disposers on shutdown
                if (metadataWaitDisposersRef.current.size > 0) {
                    for (const dispose of metadataWaitDisposersRef.current) {
                        try {
                            dispose();
                        } catch {
                            // ignore errors during cleanup
                        }
                    }
                    metadataWaitDisposersRef.current.clear();
                }
                pendingTagMetadataPathsRef.current.clear();
            }
        };
    }, [contextValue, app.vault, app.metadataCache]);

    return <StorageContext.Provider value={contextWithControls}>{children}</StorageContext.Provider>;
}

/**
 * Hook to access file cache and file data
 *
 * Returns:
 * - fileData: Contains the tag tree and untagged file count
 * - Methods to get file metadata from frontmatter
 */
export function useFileCache() {
    const context = useContext(StorageContext);
    if (!context) {
        throw new Error('useFileCache must be used within StorageProvider');
    }
    return context;
}<|MERGE_RESOLUTION|>--- conflicted
+++ resolved
@@ -110,11 +110,7 @@
 export function StorageProvider({ app, api, children }: StorageProviderProps) {
     const settings = useSettingsState();
     const { tagTreeService, topicService } = useServices();
-<<<<<<< HEAD
-    const [fileData, setFileData] = useState<FileData>({ tagTree: new Map(), untagged: 0 });
-=======
     const [fileData, setFileData] = useState<FileData>({ tagTree: new Map(), untagged: 0, hiddenRootTags: new Map() });
->>>>>>> cc541a7b
 
     // Registry managing all content providers for generating preview text, feature images, metadata, and tags
     const contentRegistry = useRef<ContentProviderRegistry | null>(null);
@@ -205,6 +201,7 @@
         if (settings.showTopics) {
             rebuildTopicTree();
         }
+
     }, [settings.showHiddenItems, settings.showTags, settings.showTopics, isStorageReady, rebuildTagTree, rebuildTopicTree]);
 
     /**
