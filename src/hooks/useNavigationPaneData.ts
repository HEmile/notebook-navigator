/*
 * Notebook Navigator - Plugin for Obsidian
 * Copyright (c) 2025 Johan Sanneblad
 *
 * This program is free software: you can redistribute it and/or modify
 * it under the terms of the GNU General Public License as published by
 * the Free Software Foundation, either version 3 of the License, or
 * (at your option) any later version.
 *
 * This program is distributed in the hope that it will be useful,
 * but WITHOUT ANY WARRANTY; without even the implied warranty of
 * MERCHANTABILITY or FITNESS FOR A PARTICULAR PURPOSE.  See the
 * GNU General Public License for more details.
 *
 * You should have received a copy of the GNU General Public License
 * along with this program.  If not, see <https://www.gnu.org/licenses/>.
 */

/**
 * useNavigationPaneData - Manages navigation tree data for the NavigationPane component
 *
 * This hook handles:
 * - Building folder tree from vault structure
 * - Building tag tree with virtual folders
 * - Combining and ordering navigation items
 * - Computing folder and tag counts
 * - Creating efficient lookup maps
 * - Listening to vault changes
 * - Managing tag expansion state
 */

import { useMemo, useState, useEffect, useCallback } from 'react';
import { TFile, TFolder, debounce } from 'obsidian';
import type { MetadataCache } from 'obsidian';
import { useServices, useMetadataService, useTopicService } from '../context/ServicesContext';
import { useRecentData } from '../context/RecentDataContext';
import { useExpansionState } from '../context/ExpansionContext';
import { useFileCache } from '../context/StorageContext';
import { useShortcuts } from '../context/ShortcutsContext';
import { strings } from '../i18n';
import {
    UNTAGGED_TAG_ID,
    NavigationPaneItemType,
    VirtualFolder,
    ItemType,
    SHORTCUTS_VIRTUAL_FOLDER_ID,
    RECENT_NOTES_VIRTUAL_FOLDER_ID,
    NavigationSectionId
} from '../types';
import { TIMEOUTS } from '../types/obsidian-extended';
import { TagTreeNode, TopicNode } from '../types/storage';
import type { CombinedNavigationItem } from '../types/virtualization';
import type { NotebookNavigatorSettings, TagSortOrder } from '../settings/types';
import { isFolderInExcludedFolder } from '../utils/fileFilters';
import { shouldDisplayFile, FILE_VISIBILITY, isImageFile } from '../utils/fileTypeUtils';
// Use Obsidian's trailing debounce for vault-driven updates
import { getTotalNoteCount, excludeFromTagTree, findTagNode } from '../utils/tagTree';
import { getTotalNoteCount as getTopicTotalNoteCount } from '../utils/topicGraph';
<<<<<<< HEAD
import { flattenFolderTree, flattenTagTree, flattenTopicTree } from '../utils/treeFlattener';
=======
import { flattenFolderTree, flattenTagTree, compareTagOrderWithFallback, flattenTopicTree } from '../utils/treeFlattener';
>>>>>>> cc541a7b
import { createHiddenTagVisibility } from '../utils/tagPrefixMatcher';
import { setNavigationIndex } from '../utils/navigationIndex';
import { resolveCanonicalTagPath } from '../utils/tagUtils';
import { isFolderShortcut, isNoteShortcut, isSearchShortcut, isTagShortcut, isTopicShortcut } from '../types/shortcuts';
import { useRootFolderOrder } from './useRootFolderOrder';
import { useRootTagOrder } from './useRootTagOrder';
import type { FolderNoteDetectionSettings } from '../utils/folderNotes';
import { getDBInstance } from '../storage/fileOperations';
import { naturalCompare } from '../utils/sortUtils';
import type { NoteCountInfo } from '../types/noteCounts';
import { calculateFolderNoteCounts } from '../utils/noteCountUtils';
import { sanitizeNavigationSectionOrder } from '../utils/navigationSections';

// Checks if a navigation item is a shortcut-related item (virtual folder, shortcut, or header)
const isShortcutNavigationItem = (item: CombinedNavigationItem): boolean => {
    if (item.type === NavigationPaneItemType.VIRTUAL_FOLDER) {
        return item.data.id === SHORTCUTS_VIRTUAL_FOLDER_ID;
    }

    return (
        item.type === NavigationPaneItemType.SHORTCUT_FOLDER ||
        item.type === NavigationPaneItemType.SHORTCUT_NOTE ||
        item.type === NavigationPaneItemType.SHORTCUT_SEARCH ||
        item.type === NavigationPaneItemType.SHORTCUT_TAG ||
        item.type === NavigationPaneItemType.SHORTCUT_TOPIC ||
        item.type === NavigationPaneItemType.SHORTCUT_HEADER
    );
};

// Maps non-markdown document extensions to their icon names
const DOCUMENT_EXTENSION_ICONS: Record<string, string> = {
    canvas: 'lucide-layout-grid',
    base: 'lucide-database'
};

const EXCALIDRAW_FILE_SUFFIX = '.excalidraw.md';

// Returns the appropriate icon for a document based on its type and extension
const getDocumentIcon = (file: TFile | null, metadataCache?: MetadataCache): string | undefined => {
    if (!file) {
        return undefined;
    }

    if (isImageFile(file)) {
        return 'lucide-image';
    }

    const lowerCaseName = file.name.toLowerCase();
    if (lowerCaseName.endsWith(EXCALIDRAW_FILE_SUFFIX)) {
        return 'lucide-image';
    }

    if (metadataCache) {
        const frontmatter = metadataCache.getFileCache(file)?.frontmatter;
        if (frontmatter?.['excalidraw-plugin']) {
            return 'lucide-image';
        }
    }

    const extension = file.extension.toLowerCase();
    return DOCUMENT_EXTENSION_ICONS[extension] ?? undefined;
};

/** Comparator function type for sorting tag tree nodes */
type TagComparator = (a: TagTreeNode, b: TagTreeNode) => number;

/** Compares tags alphabetically by name with fallback to path */
const compareTagAlphabetically: TagComparator = (a, b) => {
    const nameCompare = naturalCompare(a.name, b.name);
    if (nameCompare !== 0) {
        return nameCompare;
    }
    return a.path.localeCompare(b.path);
};

// Creates comparator for tag sorting modes. Returns undefined for default alphabetical ascending order.
const createTagComparator = (order: TagSortOrder, includeDescendantNotes: boolean): TagComparator | undefined => {
    if (order === 'alpha-asc') {
        return undefined;
    }

    if (order === 'alpha-desc') {
        return (a, b) => -compareTagAlphabetically(a, b);
    }

    /** Gets note count for a tag based on descendant inclusion setting */
    const getCount = includeDescendantNotes
        ? (node: TagTreeNode) => getTotalNoteCount(node)
        : (node: TagTreeNode) => node.notesWithTag.size;

    /** Compares tags by frequency (note count) with alphabetical fallback */
    const compareByFrequency: TagComparator = (a, b) => {
        const diff = getCount(a) - getCount(b);
        if (diff !== 0) {
            return diff;
        }
        return compareTagAlphabetically(a, b);
    };

    if (order === 'frequency-asc') {
        return compareByFrequency;
    }

    return (a, b) => -compareByFrequency(a, b);
};

/** Comparator function type for sorting topic nodes */
type TopicComparator = (a: TopicNode, b: TopicNode) => number;

/** Compares topics alphabetically by name */
const compareTopicAlphabetically: TopicComparator = (a, b) => {
    return naturalCompare(a.name, b.name);
};

// Creates comparator for topic sorting modes. Returns undefined for default alphabetical ascending order.
const createTopicComparator = (order: TagSortOrder, includeDescendantNotes: boolean): TopicComparator | undefined => {
    if (order === 'alpha-asc') {
        return undefined;
    }

    if (order === 'alpha-desc') {
        return (a, b) => -compareTopicAlphabetically(a, b);
    }

    /** Gets note count for a topic based on descendant inclusion setting */
    const getCount = includeDescendantNotes
        ? (node: TopicNode) => getTopicTotalNoteCount(node)
        : (node: TopicNode) => node.notesWithTag.size;

    /** Compares topics by frequency (note count) with alphabetical fallback */
    const compareByFrequency: TopicComparator = (a, b) => {
        const diff = getCount(a) - getCount(b);
        if (diff !== 0) {
            return diff;
        }
        return compareTopicAlphabetically(a, b);
    };

    if (order === 'frequency-asc') {
        return compareByFrequency;
    }

    return (a, b) => -compareByFrequency(a, b);
};

/**
 * Parameters for the useNavigationPaneData hook
 */
interface UseNavigationPaneDataParams {
    /** Plugin settings */
    settings: NotebookNavigatorSettings;
    /** Whether the navigation pane is currently visible */
    isVisible: boolean;
    /** Whether the shortcuts virtual folder is expanded */
    shortcutsExpanded: boolean;
    /** Whether the recent notes virtual folder is expanded */
    recentNotesExpanded: boolean;
    /** Whether shortcuts should be pinned at the top of the pane */
    pinShortcuts: boolean;
    /** Preferred ordering of navigation sections */
    sectionOrder: NavigationSectionId[];
}

/**
 * Return value of the useNavigationPaneData hook
 */
interface UseNavigationPaneDataResult {
    /** Combined list of navigation items (folders and tags) */
    items: CombinedNavigationItem[];
    /** Shortcuts rendered separately when pinShortcuts is enabled */
    shortcutItems: CombinedNavigationItem[];
    /** Whether the tags virtual folder has visible children */
    tagsVirtualFolderHasChildren: boolean;
    /** Map from item keys to index in items array */
    pathToIndex: Map<string, number>;
    /** Map from shortcut id to index */
    shortcutIndex: Map<string, number>;
    /** Map from tag path to current/descendant note counts */
    tagCounts: Map<string, NoteCountInfo>;
    /** Map from folder path to current/descendant note counts */
    folderCounts: Map<string, NoteCountInfo>;
    /** Ordered list of root-level folders */
    rootLevelFolders: TFolder[];
    /** Paths from settings that are not currently present in the vault */
    missingRootFolderPaths: string[];
    /** Final ordered keys used for rendering root-level tags in navigation */
    resolvedRootTagKeys: string[];
    /** Combined tag tree used for ordering (includes hidden roots) */
    rootOrderingTagTree: Map<string, TagTreeNode>;
    /** Map from tag path to custom order index */
    rootTagOrderMap: Map<string, number>;
    /** Paths for tags in custom order that are not currently present */
    missingRootTagPaths: string[];
}

/**
 * Hook that manages navigation tree data for the NavigationPane component.
 * Handles folder and tag tree building, counts, and vault change monitoring.
 *
 * @param params - Configuration parameters
 * @returns Navigation items and lookup maps
 */
export function useNavigationPaneData({
    settings,
    isVisible,
    shortcutsExpanded,
    recentNotesExpanded,
    pinShortcuts,
    sectionOrder
}: UseNavigationPaneDataParams): UseNavigationPaneDataResult {
    const { app } = useServices();
    const { recentNotes } = useRecentData();
    const metadataService = useMetadataService();
    const topicService = useTopicService();
    const expansionState = useExpansionState();
    const { fileData } = useFileCache();
    const { hydratedShortcuts } = useShortcuts();

    // Version counter that increments when vault files change
    const [fileChangeVersion, setFileChangeVersion] = useState(0);
    // Increments version counter to trigger dependent recalculations
    const handleRootFileChange = useCallback(() => {
        setFileChangeVersion(value => value + 1);
    }, []);

    /** Create topic comparator based on current sort order and descendant note settings */
    const topicComparator = useMemo(
        () => createTopicComparator(settings.topicSortOrder, settings.includeDescendantNotes),
        [settings.topicSortOrder, settings.includeDescendantNotes]
    );

     /**
     * Build topic items with a single topic graph
     */
     const { topicItems, hasTopicContent } = useMemo(() => {
        if (!settings.showTopics) {
            return { topicItems: [] as CombinedNavigationItem[], hasTopicContent: false };
        }

        const items: CombinedNavigationItem[] = [];

        const addVirtualFolder = (id: string, name: string, icon?: string) => {
            const folder: VirtualFolder = { id, name, icon };
            items.push({
                type: NavigationPaneItemType.VIRTUAL_FOLDER,
                data: folder,
                level: 0,
                key: id
            });
        };
        // Get topic graph from the topic service
        const topicGraph = topicService.getTopicGraph();
        let rootNodes = Array.from(topicGraph.values());
        
        // Filter out hidden topics unless showHiddenItems is enabled
        if (!settings.showHiddenItems && settings.hiddenTopics && settings.hiddenTopics.length > 0) {
            const hiddenTopicsSet = new Set(settings.hiddenTopics);
            rootNodes = rootNodes.filter(node => !hiddenTopicsSet.has(node.name));
        }
        
        // Use expandedTags as a placeholder for expandedTopics until we add proper topic expansion
        const expandedTopicPaths = expansionState.expandedTags;
        
        const folderId = 'topics-root';
        addVirtualFolder(folderId, strings.tagList.topics, 'lucide-tags');

        if (expansionState.expandedVirtualFolders.has(folderId)) {
            const topicEntries = flattenTopicTree(rootNodes, expandedTopicPaths, 1, {
                comparator: topicComparator
            });
            items.push(...topicEntries);
        }

        const hasContent = rootNodes.length > 0;
        return { topicItems: items, hasTopicContent: hasContent };
    }, [
        settings.showTopics,
        settings.showHiddenItems,
        settings.hiddenTopics,
        topicService,
        expansionState.expandedTags,
        expansionState.expandedVirtualFolders,
        topicComparator
    ]);

    // Get ordered root folders and notify on file changes
    const { rootFolders, rootLevelFolders, rootFolderOrderMap, missingRootFolderPaths } = useRootFolderOrder({
        settings,
        onFileChange: handleRootFileChange
    });

    /**
     * Build folder items from vault structure
     */
    const folderItems = useMemo(() => {
        return flattenFolderTree(rootFolders, expansionState.expandedFolders, settings.excludedFolders, 0, new Set(), {
            rootOrderMap: rootFolderOrderMap
        });
    }, [rootFolders, expansionState.expandedFolders, settings.excludedFolders, rootFolderOrderMap]);


    // Extract tag tree data from file cache
    const tagTree = useMemo(() => fileData.tagTree ?? new Map<string, TagTreeNode>(), [fileData.tagTree]);
    const untaggedCount = fileData.untagged;

    // Create matcher for hidden tag patterns (supports "archive", "temp*", "*draft")
    const hiddenTagVisibility = useMemo(
        () => createHiddenTagVisibility(settings.hiddenTags, settings.showHiddenItems),
        [settings.hiddenTags, settings.showHiddenItems]
    );
    const hiddenTagMatcher = hiddenTagVisibility.matcher;
    const hiddenMatcherHasRules = hiddenTagVisibility.hasHiddenRules;

    /** Create tag comparator based on current sort order and descendant note settings */
    const tagComparator = useMemo(
        () => createTagComparator(settings.tagSortOrder, settings.includeDescendantNotes),
        [settings.tagSortOrder, settings.includeDescendantNotes]
    );
<<<<<<< HEAD
=======

    // Retrieves hidden root tag nodes when tags are visible but hidden items are not shown
    const hiddenRootTagNodes = useMemo(() => {
        if (!settings.showTags || settings.showHiddenItems) {
            return new Map<string, TagTreeNode>();
        }
        return fileData.hiddenRootTags ?? new Map<string, TagTreeNode>();
    }, [fileData.hiddenRootTags, settings.showHiddenItems, settings.showTags]);

    // Combines visible and hidden tag trees for root tag ordering calculations
    const tagTreeForOrdering = useMemo(() => {
        if (hiddenRootTagNodes.size === 0) {
            return tagTree;
        }
        const combined = new Map<string, TagTreeNode>(tagTree);
        hiddenRootTagNodes.forEach((node, path) => {
            if (!combined.has(path)) {
                combined.set(path, node);
            }
        });
        return combined;
    }, [hiddenRootTagNodes, tagTree]);

    // Manages custom ordering for root-level tags
    const { rootTagOrderMap, missingRootTagPaths } = useRootTagOrder({
        settings,
        tagTree: tagTreeForOrdering,
        comparator: tagComparator ?? compareTagAlphabetically
    });
>>>>>>> cc541a7b
        
    /**
     * Build tag items with a single tag tree
     */
    const { tagItems, hasTagContent, resolvedRootTagKeys } = useMemo(() => {
        if (!settings.showTags) {
            return { tagItems: [] as CombinedNavigationItem[], hasTagContent: false, resolvedRootTagKeys: [] };
        }

        const items: CombinedNavigationItem[] = [];

        const shouldHideTags = !settings.showHiddenItems;
        const hasHiddenPatterns = hiddenMatcherHasRules;
        const visibleTagTree = hasHiddenPatterns && shouldHideTags ? excludeFromTagTree(tagTree, hiddenTagMatcher) : tagTree;
        const shouldIncludeUntagged = settings.showUntagged && untaggedCount > 0;
        const matcherForMarking = !shouldHideTags && hasHiddenPatterns ? hiddenTagMatcher : undefined;

        // Adds the untagged node to the items list at the specified level
        const pushUntaggedNode = (level: number) => {
            if (!shouldIncludeUntagged) {
                return;
            }
            const untaggedNode: TagTreeNode = {
                path: UNTAGGED_TAG_ID,
                displayPath: UNTAGGED_TAG_ID,
                name: strings.tagList.untaggedLabel,
                children: new Map(),
                notesWithTag: new Set()
            };

            items.push({
                type: NavigationPaneItemType.UNTAGGED,
                data: untaggedNode,
                key: UNTAGGED_TAG_ID,
                level
            });
        };

        const addVirtualFolder = (id: string, name: string, icon?: string) => {
            const folder: VirtualFolder = { id, name, icon };
            items.push({
                type: NavigationPaneItemType.VIRTUAL_FOLDER,
                data: folder,
                level: 0,
                key: id
            });
        };

        if (!visibleTagTree) {
            if (!shouldIncludeUntagged) {
                return { tagItems: items, hasTagContent: false, resolvedRootTagKeys: [] };
            }

            if (settings.showAllTagsFolder) {
                const folderId = 'tags-root';
                addVirtualFolder(folderId, strings.tagList.tags, 'lucide-tags');

                if (expansionState.expandedVirtualFolders.has(folderId)) {
                    pushUntaggedNode(1);
                }

                return { tagItems: items, hasTagContent: true, resolvedRootTagKeys: [UNTAGGED_TAG_ID] };
            }

            pushUntaggedNode(0);
            return { tagItems: items, hasTagContent: true, resolvedRootTagKeys: [UNTAGGED_TAG_ID] };
        }

        // Extract root nodes and determine effective comparator based on custom ordering
        const visibleRootNodes = Array.from(visibleTagTree.values());
        const baseComparator = tagComparator ?? compareTagAlphabetically;
        const effectiveComparator: TagComparator =
            rootTagOrderMap.size > 0 ? (a, b) => compareTagOrderWithFallback(a, b, rootTagOrderMap, baseComparator) : baseComparator;
        const sortedRootNodes = visibleRootNodes.length > 0 ? visibleRootNodes.slice().sort(effectiveComparator) : visibleRootNodes;
        const hasVisibleTags = sortedRootNodes.length > 0;
        const hasContent = hasVisibleTags || shouldIncludeUntagged;

        // Build map of all root nodes including visible and hidden ones
        const rootNodeMap = new Map<string, TagTreeNode>();
        sortedRootNodes.forEach(node => {
            rootNodeMap.set(node.path, node);
        });
        hiddenRootTagNodes.forEach((node, path) => {
            rootNodeMap.set(path, node);
        });

        // Determine default ordering and allowed keys for final tag list
        const defaultKeyOrder = sortedRootNodes.map(node => node.path);
        const allowedKeys = new Set(defaultKeyOrder);
        if (shouldIncludeUntagged) {
            allowedKeys.add(UNTAGGED_TAG_ID);
        }
        hiddenRootTagNodes.forEach((_, path) => {
            allowedKeys.add(path);
            if (!defaultKeyOrder.includes(path)) {
                defaultKeyOrder.push(path);
            }
        });

        // Build final ordered list of root tag keys, respecting custom order first
        const resolvedRootTagKeys: string[] = [];
        settings.rootTagOrder.forEach(entry => {
            if (!allowedKeys.has(entry)) {
                return;
            }
            if (resolvedRootTagKeys.includes(entry)) {
                return;
            }
            resolvedRootTagKeys.push(entry);
        });

        // Add remaining keys not in custom order
        defaultKeyOrder.forEach(key => {
            if (!resolvedRootTagKeys.includes(key)) {
                resolvedRootTagKeys.push(key);
            }
        });

        // Ensure untagged is included if enabled
        if (shouldIncludeUntagged && !resolvedRootTagKeys.includes(UNTAGGED_TAG_ID)) {
            resolvedRootTagKeys.push(UNTAGGED_TAG_ID);
        }

        // Helper function to flatten and append a tag node with its children
        const appendTagNode = (node: TagTreeNode, level: number) => {
            const tagEntries = flattenTagTree([node], expansionState.expandedTags, level, {
                hiddenMatcher: matcherForMarking,
                comparator: effectiveComparator
            });
            items.push(...tagEntries);
        };

        if (settings.showAllTagsFolder) {
            if (hasContent) {
                const folderId = 'tags-root';
                addVirtualFolder(folderId, strings.tagList.tags, 'lucide-tags');

                if (expansionState.expandedVirtualFolders.has(folderId)) {
                    resolvedRootTagKeys.forEach(key => {
                        if (hiddenRootTagNodes.has(key) && !settings.showHiddenItems) {
                            return;
                        }
                        if (key === UNTAGGED_TAG_ID) {
                            pushUntaggedNode(1);
                            return;
                        }
                        const node = rootNodeMap.get(key);
                        if (!node) {
                            return;
                        }
                        appendTagNode(node, 1);
                    });
                }
            }
        } else {
            resolvedRootTagKeys.forEach(key => {
                if (hiddenRootTagNodes.has(key) && !settings.showHiddenItems) {
                    return;
                }
                if (key === UNTAGGED_TAG_ID) {
                    pushUntaggedNode(0);
                    return;
                }
                const node = rootNodeMap.get(key);
                if (!node) {
                    return;
                }
                appendTagNode(node, 0);
            });
        }

        return { tagItems: items, hasTagContent: hasContent, resolvedRootTagKeys };
    }, [
        settings.showTags,
        settings.showAllTagsFolder,
        settings.showHiddenItems,
        settings.showUntagged,
        hiddenTagMatcher,
        hiddenMatcherHasRules,
        tagTree,
        untaggedCount,
        settings.rootTagOrder,
        expansionState.expandedTags,
        expansionState.expandedVirtualFolders,
        tagComparator,
        rootTagOrderMap,
        hiddenRootTagNodes
    ]);

    /**
     * Pre-compute parsed excluded folders to avoid repeated parsing
     */
    const parsedExcludedFolders = useMemo(() => settings.excludedFolders, [settings.excludedFolders]);

    // Build list of shortcut items with proper hierarchy
    const shortcutItems = useMemo(() => {
        if (!settings.showShortcuts) {
            return [] as CombinedNavigationItem[];
        }

        const headerLevel = 0;
        const itemLevel = headerLevel + 1;

        // Start with the shortcuts header/virtual folder
        const items: CombinedNavigationItem[] = [
            {
                type: NavigationPaneItemType.VIRTUAL_FOLDER,
                key: SHORTCUTS_VIRTUAL_FOLDER_ID,
                level: headerLevel,
                data: {
                    id: SHORTCUTS_VIRTUAL_FOLDER_ID,
                    name: strings.navigationPane.shortcutsHeader,
                    icon: 'lucide-bookmark'
                }
            }
        ];

        // Return only header if shortcuts folder is collapsed
        if (!shortcutsExpanded) {
            return items;
        }

        // Add individual shortcut items based on their type
        hydratedShortcuts.forEach(entry => {
            const { key, shortcut, folder, note, search, tagPath, topicName } = entry;

            // Handle folder shortcuts
            if (isFolderShortcut(shortcut)) {
                if (!folder) {
                    items.push({
                        type: NavigationPaneItemType.SHORTCUT_FOLDER,
                        key,
                        level: itemLevel,
                        shortcut,
                        folder: null,
                        isMissing: true,
                        missingLabel: shortcut.path
                    });
                    return;
                }

                const isExcluded = settings.excludedFolders.length > 0 && isFolderInExcludedFolder(folder, settings.excludedFolders);
                if (isExcluded && !settings.showHiddenItems) {
                    return;
                }

                items.push({
                    type: NavigationPaneItemType.SHORTCUT_FOLDER,
                    key,
                    level: itemLevel,
                    shortcut,
                    folder,
                    isExcluded
                });
                return;
            }

            // Handle note shortcuts
            if (isNoteShortcut(shortcut)) {
                if (!note) {
                    items.push({
                        type: NavigationPaneItemType.SHORTCUT_NOTE,
                        key,
                        level: itemLevel,
                        shortcut,
                        note: null,
                        isMissing: true,
                        missingLabel: shortcut.path
                    });
                    return;
                }
                const isExternalFile = !shouldDisplayFile(note, FILE_VISIBILITY.SUPPORTED, app);
                const icon = isExternalFile ? 'lucide-external-link' : getDocumentIcon(note, app.metadataCache);
                items.push({
                    type: NavigationPaneItemType.SHORTCUT_NOTE,
                    key,
                    level: itemLevel,
                    shortcut,
                    note,
                    icon
                });
                return;
            }

            // Handle search shortcuts
            if (isSearchShortcut(shortcut)) {
                items.push({
                    type: NavigationPaneItemType.SHORTCUT_SEARCH,
                    key,
                    level: itemLevel,
                    shortcut,
                    searchShortcut: search ?? shortcut
                });
                return;
            }

            // Handle tag shortcuts
            if (isTagShortcut(shortcut)) {
                const resolvedPath = tagPath ?? shortcut.tagPath;
                if (!resolvedPath) {
                    return;
                }

                const canonicalPath = resolveCanonicalTagPath(resolvedPath, tagTree);
                if (!canonicalPath) {
                    return;
                }

                const tagNode = findTagNode(tagTree, canonicalPath);
                const displayPath = tagNode?.displayPath ?? resolvedPath;
                const isMissing = !tagNode;

                items.push({
                    type: NavigationPaneItemType.SHORTCUT_TAG,
                    key,
                    level: itemLevel,
                    shortcut,
                    tagPath: canonicalPath,
                    displayName: displayPath,
                    isMissing,
                    missingLabel: isMissing ? resolvedPath : undefined
                });
                return;
            }

            // Handle topic shortcuts
            if (isTopicShortcut(shortcut)) {
                const name = topicName ?? shortcut.topicName;
                if (!name) {
                    return;
                }

                const topicNode = topicService?.findTopicNode(name);
                const displayName = topicNode?.name ?? name;
                const isMissing = !topicNode;

                items.push({
                    type: NavigationPaneItemType.SHORTCUT_TOPIC,
                    key,
                    level: itemLevel,
                    shortcut,
                    topicName: name,
                    displayName,
                    isMissing,
                    missingLabel: isMissing ? name : undefined
                });
            }
        });

        return items;
    }, [app, hydratedShortcuts, tagTree, topicService, settings.excludedFolders, settings.showHiddenItems, settings.showShortcuts, shortcutsExpanded]);

    // Build list of recent notes items with proper hierarchy
    const recentNotesItems = useMemo(() => {
        if (!settings.showRecentNotes) {
            return [] as CombinedNavigationItem[];
        }

        const headerLevel = 0;
        const itemLevel = headerLevel + 1;

        // Use appropriate header based on file visibility setting
        const recentHeaderName =
            settings.fileVisibility === FILE_VISIBILITY.DOCUMENTS
                ? strings.navigationPane.recentNotesHeader
                : strings.navigationPane.recentFilesHeader;

        // Start with the recent notes header/virtual folder
        const items: CombinedNavigationItem[] = [
            {
                type: NavigationPaneItemType.VIRTUAL_FOLDER,
                key: RECENT_NOTES_VIRTUAL_FOLDER_ID,
                level: headerLevel,
                data: {
                    id: RECENT_NOTES_VIRTUAL_FOLDER_ID,
                    name: recentHeaderName,
                    icon: 'lucide-history'
                }
            }
        ];

        // Return only header if recent notes folder is collapsed
        if (!recentNotesExpanded) {
            return items;
        }

        // Add recent note items up to the configured limit
        const limit = Math.max(1, settings.recentNotesCount ?? 1);
        const recentPaths = recentNotes.slice(0, limit);

        recentPaths.forEach(path => {
            const file = app.vault.getAbstractFileByPath(path);
            if (file instanceof TFile) {
                const isExternalFile = !shouldDisplayFile(file, FILE_VISIBILITY.SUPPORTED, app);
                const icon = isExternalFile ? 'lucide-external-link' : getDocumentIcon(file, app.metadataCache);
                items.push({
                    type: NavigationPaneItemType.RECENT_NOTE,
                    key: `recent-${path}`,
                    level: itemLevel,
                    note: file,
                    icon
                });
            }
        });

        return items;
    }, [app, settings.showRecentNotes, recentNotes, settings.recentNotesCount, settings.fileVisibility, recentNotesExpanded]);

    // Sanitize section order from local storage and ensure defaults are present
    const normalizedSectionOrder = useMemo(() => sanitizeNavigationSectionOrder(sectionOrder), [sectionOrder]);

    /**
     * Combine shortcut, folder, and tag items based on display order settings
     */
    // Combine all navigation items in the correct order with spacers
    const items = useMemo(() => {
        const allItems: CombinedNavigationItem[] = [];

        // Path to the banner file configured in settings
        const bannerPath = settings.navigationBanner;
        // Banner appears in main list when not pinning shortcuts or when shortcuts list is empty
        const shouldIncludeBannerInMainList = Boolean(bannerPath && (!pinShortcuts || shortcutItems.length === 0));

        if (shouldIncludeBannerInMainList && bannerPath) {
            allItems.push({
                type: NavigationPaneItemType.TOP_SPACER,
                key: 'banner-top-spacer'
            });
            allItems.push({
                type: NavigationPaneItemType.BANNER,
                key: `banner-${bannerPath}`,
                path: bannerPath
            });
        }

        // Add top spacer for visual separation between pinned content and tree items
        allItems.push({
            type: NavigationPaneItemType.TOP_SPACER,
            key: 'top-spacer'
        });
<<<<<<< HEAD

        const sections: CombinedNavigationItem[][] = [];

        if (shortcutItems.length > 0) {
            sections.push(shortcutItems);
        }

        if (recentNotesItems.length > 0) {
            sections.push(recentNotesItems);
        }

        const mainSection: CombinedNavigationItem[] = [];

        if (settings.showTopics) {
            mainSection.push(...topicItems);
        }

        if (settings.showTags && settings.showTagsAboveFolders) {
            mainSection.push(...tagItems);
            if (folderItems.length > 0 && tagItems.length > 0) {
                mainSection.push({
                    type: NavigationPaneItemType.LIST_SPACER,
                    key: 'tags-folders-spacer'
                });
            }
            mainSection.push(...folderItems);
        } else {
            mainSection.push(...folderItems);
            if (settings.showTags && tagItems.length > 0) {
                mainSection.push({
                    type: NavigationPaneItemType.LIST_SPACER,
                    key: 'folders-tags-spacer'
                });
                mainSection.push(...tagItems);
=======
        
        // TODO: Include topics section
        // Determines which sections should be displayed based on settings and available items
        const shouldIncludeShortcutsSection = settings.showShortcuts && shortcutItems.length > 0;
        const shouldIncludeRecentSection = settings.showRecentNotes && recentNotesItems.length > 0;
        const shouldIncludeNotesSection = folderItems.length > 0;
        const shouldIncludeTagsSection = settings.showTags && tagItems.length > 0;

        // Builds sections in the user-specified order
        const orderedSections: CombinedNavigationItem[][] = [];

        // Adds sections to the display based on user-specified order and visibility conditions
        normalizedSectionOrder.forEach(identifier => {
            switch (identifier) {
                case NavigationSectionId.SHORTCUTS:
                    if (shouldIncludeShortcutsSection) {
                        orderedSections.push(shortcutItems);
                    }
                    break;
                case NavigationSectionId.RECENT:
                    if (shouldIncludeRecentSection) {
                        orderedSections.push(recentNotesItems);
                    }
                    break;
                case NavigationSectionId.NOTES:
                    if (shouldIncludeNotesSection) {
                        orderedSections.push(folderItems);
                    }
                    break;
                case NavigationSectionId.TAGS:
                    if (shouldIncludeTagsSection) {
                        orderedSections.push(tagItems);
                    }
                    break;
                default:
                    break;
>>>>>>> cc541a7b
            }
        });

        // Filters out empty sections that have no items to display
        const visibleSections = orderedSections.filter(section => section.length > 0);

        // Assembles final item list with spacers between sections
        visibleSections.forEach((section, index) => {
            allItems.push(...section);
            if (index < visibleSections.length - 1) {
                allItems.push({
                    type: NavigationPaneItemType.LIST_SPACER,
                    key: `section-spacer-${index}`
                });
            }
        });

        allItems.push({
            type: NavigationPaneItemType.BOTTOM_SPACER,
            key: 'bottom-spacer'
        });

        return allItems;
    }, [
        folderItems,
        tagItems,
        shortcutItems,
        recentNotesItems,
        normalizedSectionOrder,
        settings.showShortcuts,
        settings.showRecentNotes,
        settings.showTags,
        settings.navigationBanner,
        pinShortcuts
    ]);

    /**
     * Create a stable version key for metadata objects that gets updated when they're mutated
     * This is needed because the settings objects are mutated in place when colors/icons change
     * We depend on the entire settings object to ensure this recalculates when settings update
     */
    // Track frontmatter metadata changes separately since they're stored in IndexedDB
    const [frontmatterMetadataVersion, setFrontmatterMetadataVersion] = useState(0);

    // Subscribe to IndexedDB content changes to detect frontmatter metadata updates
    useEffect(() => {
        const db = getDBInstance();
        const unsubscribe = db.onContentChange(changes => {
            const hasMetadataChange = changes.some(change => change.changeType === 'metadata' || change.changeType === 'both');
            if (hasMetadataChange) {
                setFrontmatterMetadataVersion(version => version + 1);
            }
        });
        return unsubscribe;
    }, []);

    const metadataVersion = useMemo(() => {
        // Create a version string that will change when any metadata is added/removed/changed
        // We use JSON.stringify to detect any changes in the objects
        const settingsSignature = JSON.stringify({
            folderColors: settings.folderColors || {},
            folderBackgroundColors: settings.folderBackgroundColors || {},
            tagColors: settings.tagColors || {},
            tagBackgroundColors: settings.tagBackgroundColors || {},
            folderIcons: settings.folderIcons || {},
            tagIcons: settings.tagIcons || {},
            fileIcons: settings.fileIcons || {},
            fileColors: settings.fileColors || {},
            inheritFolderColors: settings.inheritFolderColors
        });
        return `${settingsSignature}::${frontmatterMetadataVersion}`;
    }, [settings, frontmatterMetadataVersion]); // Depend on entire settings object to catch mutations

    /**
     * Add metadata (colors, icons) and excluded folders to items
     * This pre-computation avoids calling these functions during render
     */
    const itemsWithMetadata = useMemo(() => {
        return items.map(item => {
            if (item.type === NavigationPaneItemType.FOLDER) {
                return {
                    ...item,
                    color: metadataService.getFolderColor(item.data.path),
                    backgroundColor: metadataService.getFolderBackgroundColor(item.data.path),
                    icon: metadataService.getFolderIcon(item.data.path),
                    parsedExcludedFolders
                };
            } else if (item.type === NavigationPaneItemType.TAG || item.type === NavigationPaneItemType.UNTAGGED) {
                const tagNode = item.data;
                return {
                    ...item,
                    color: metadataService.getTagColor(tagNode.path),
                    backgroundColor: metadataService.getTagBackgroundColor(tagNode.path),
                    icon: metadataService.getTagIcon(tagNode.path)
                };
            } else if (item.type === NavigationPaneItemType.TOPIC) {
                const topicNode = item.data;
                return {
                    ...item,
                    color: metadataService.getTagColor(topicNode.name),
                    backgroundColor: metadataService.getTagBackgroundColor(topicNode.name),
                    icon: metadataService.getTagIcon(topicNode.name)
                };
            } else if (item.type === NavigationPaneItemType.SHORTCUT_FOLDER) {
                // Apply custom folder icon to shortcut if available
                const folderPath = item.folder?.path;
                const folderColor = folderPath ? metadataService.getFolderColor(folderPath) : undefined;
                return {
                    ...item,
                    icon: (folderPath && metadataService.getFolderIcon(folderPath)) || 'lucide-folder',
                    color: folderColor
                };
            } else if (item.type === NavigationPaneItemType.SHORTCUT_TAG) {
                // Apply custom tag icon to shortcut if available
                const tagColor = metadataService.getTagColor(item.tagPath);
                return {
                    ...item,
                    icon: metadataService.getTagIcon(item.tagPath) || 'lucide-tags',
                    color: tagColor
                };
            } else if (item.type === NavigationPaneItemType.SHORTCUT_TOPIC) {
                // Apply custom topic icon to shortcut if available
                const topicName = item.topicName;
                const topicColor = metadataService.getTagColor(topicName);
                return {
                    ...item,
                    icon: metadataService.getTagIcon(topicName) || 'lucide-trending-up',
                    color: topicColor
                };
            } else if (item.type === NavigationPaneItemType.SHORTCUT_NOTE) {
                const note = item.note;
                if (!note) {
                    return item;
                }
                const customIcon = metadataService.getFileIcon(note.path);
                const color = metadataService.getFileColor(note.path);
                return {
                    ...item,
                    icon: customIcon ?? item.icon,
                    color
                };
            } else if (item.type === NavigationPaneItemType.RECENT_NOTE) {
                const customIcon = metadataService.getFileIcon(item.note.path);
                const color = metadataService.getFileColor(item.note.path);
                return {
                    ...item,
                    icon: customIcon ?? item.icon,
                    color
                };
            }
            return item;
        });
        // NOTE TO REVIEWER: Including **metadataVersion** to detect settings mutations
        // eslint-disable-next-line react-hooks/exhaustive-deps
    }, [items, parsedExcludedFolders, metadataService, metadataVersion]);

    // Extract shortcut items when pinning is enabled for display in pinned area
    const shortcutItemsWithMetadata = useMemo(() => {
        if (!pinShortcuts) {
            return [] as CombinedNavigationItem[];
        }

        return itemsWithMetadata.filter(isShortcutNavigationItem);
    }, [itemsWithMetadata, pinShortcuts]);

    /**
     * Filter items based on showHiddenItems setting
     * When showHiddenItems is false, filter out folders marked as excluded
     */
    const filteredItems = useMemo(() => {
        // When pinning shortcuts, exclude them from main tree (they're rendered separately)
        const baseItems = pinShortcuts ? itemsWithMetadata.filter(current => !isShortcutNavigationItem(current)) : itemsWithMetadata;

        if (settings.showHiddenItems) {
            // Show all items including excluded ones
            return baseItems;
        }

        return baseItems.filter(item => {
            if (item.type === NavigationPaneItemType.FOLDER && item.isExcluded) {
                return false;
            }
            return true;
        });
    }, [itemsWithMetadata, settings.showHiddenItems, pinShortcuts]);

    /**
     * Create a map for O(1) item lookups by path
     * Build from filtered items so indices match what's displayed
     */
    const pathToIndex = useMemo(() => {
        const indexMap = new Map<string, number>();

        filteredItems.forEach((item, index) => {
            if (item.type === NavigationPaneItemType.FOLDER) {
                setNavigationIndex(indexMap, ItemType.FOLDER, item.data.path, index);
            } else if (item.type === NavigationPaneItemType.TAG || item.type === NavigationPaneItemType.UNTAGGED) {
                const tagNode = item.data;
                setNavigationIndex(indexMap, ItemType.TAG, tagNode.path, index);
            } else if (item.type === NavigationPaneItemType.TOPIC) {
                const topicNode = item.data;
                setNavigationIndex(indexMap, ItemType.TOPIC, topicNode.name, index);
            }
        });

        return indexMap;
    }, [filteredItems]);

    // Build index map for shortcuts to enable scrolling to specific shortcuts
    const shortcutIndex = useMemo(() => {
        const indexMap = new Map<string, number>();

        const source = pinShortcuts ? shortcutItemsWithMetadata : filteredItems;

        source.forEach((item, index) => {
            if (
                item.type === NavigationPaneItemType.SHORTCUT_FOLDER ||
                item.type === NavigationPaneItemType.SHORTCUT_NOTE ||
                item.type === NavigationPaneItemType.SHORTCUT_SEARCH ||
                item.type === NavigationPaneItemType.SHORTCUT_TAG ||
                item.type === NavigationPaneItemType.SHORTCUT_TOPIC
            ) {
                indexMap.set(item.key, index);
            }
        });

        return indexMap;
    }, [filteredItems, pinShortcuts, shortcutItemsWithMetadata]);

    /**
     * Pre-compute tag counts to avoid expensive calculations during render
     */
    const tagCounts = useMemo(() => {
        const counts = new Map<string, NoteCountInfo>();

        // Skip computation if pane is not visible or not showing tags
        if (!isVisible || !settings.showTags) return counts;

        // Add untagged count
        if (settings.showUntagged) {
            counts.set(UNTAGGED_TAG_ID, {
                current: untaggedCount,
                descendants: 0,
                total: untaggedCount
            });
        }

        // Compute counts for all tag items
        itemsWithMetadata.forEach(item => {
            if (item.type === NavigationPaneItemType.TAG) {
                const tagNode = item.data;
                const current = tagNode.notesWithTag.size;
                if (settings.includeDescendantNotes) {
                    const total = getTotalNoteCount(tagNode);
                    const descendants = Math.max(total - current, 0);
                    counts.set(tagNode.path, { current, descendants, total });
                } else {
                    counts.set(tagNode.path, {
                        current,
                        descendants: 0,
                        total: current
                    });
                }
            }
        });

        return counts;
    }, [itemsWithMetadata, settings.showTags, settings.showUntagged, settings.includeDescendantNotes, untaggedCount, isVisible]);

    /**
     * Pre-compute folder file counts to avoid recursive counting during render
     */
    const folderCounts = useMemo(() => {
        const counts = new Map<string, NoteCountInfo>();

        // Skip computation if pane is not visible or not showing note counts
        if (!isVisible || !settings.showNoteCount) {
            return counts;
        }

        const excludedProperties = settings.excludedFiles;
        const excludedFolderPatterns = settings.excludedFolders;
        const folderNoteSettings: FolderNoteDetectionSettings = {
            enableFolderNotes: settings.enableFolderNotes,
            folderNoteName: settings.folderNoteName
        };
        const includeDescendants = settings.includeDescendantNotes;
        const showHiddenFolders = settings.showHiddenItems;
        const countOptions = {
            app,
            fileVisibility: settings.fileVisibility,
            excludedFiles: excludedProperties,
            excludedFolders: excludedFolderPatterns,
            includeDescendants,
            showHiddenFolders,
            hideFolderNoteInList: settings.hideFolderNoteInList,
            folderNoteSettings,
            cache: counts
        };

        // Compute counts for all folder items
        itemsWithMetadata.forEach(item => {
            if (item.type === NavigationPaneItemType.FOLDER && item.data instanceof TFolder) {
                calculateFolderNoteCounts(item.data, countOptions);
            }
        });

        return counts;
        // NOTE TO REVIEWER: Including **fileChangeVersion** to trigger recalculation when non-markdown files move
        // eslint-disable-next-line react-hooks/exhaustive-deps
    }, [
        itemsWithMetadata,
        settings.showNoteCount,
        settings.includeDescendantNotes,
        settings.excludedFiles,
        settings.excludedFolders,
        settings.showHiddenItems,
        settings.fileVisibility,
        settings.enableFolderNotes,
        settings.folderNoteName,
        settings.hideFolderNoteInList,
        app,
        isVisible,
        fileChangeVersion
    ]);

    // Refresh folder counts when frontmatter changes (e.g., hide/unhide via frontmatter properties)
    useEffect(() => {
        const bumpCounts = debounce(
            () => {
                setFileChangeVersion(v => v + 1);
            },
            TIMEOUTS.FILE_OPERATION_DELAY,
            true
        );

        const metaRef = app.metadataCache.on('changed', file => {
            if (file instanceof TFile) {
                bumpCounts();
            }
        });

        return () => {
            app.metadataCache.offref(metaRef);
            bumpCounts.cancel();
        };
    }, [app]);

    return {
        items: filteredItems,
        shortcutItems: shortcutItemsWithMetadata,
        tagsVirtualFolderHasChildren: hasTagContent,
        pathToIndex,
        shortcutIndex,
        tagCounts,
        folderCounts,
        rootLevelFolders,
        missingRootFolderPaths,
        resolvedRootTagKeys,
        rootOrderingTagTree: tagTreeForOrdering,
        rootTagOrderMap,
        missingRootTagPaths
    };
}<|MERGE_RESOLUTION|>--- conflicted
+++ resolved
@@ -56,11 +56,7 @@
 // Use Obsidian's trailing debounce for vault-driven updates
 import { getTotalNoteCount, excludeFromTagTree, findTagNode } from '../utils/tagTree';
 import { getTotalNoteCount as getTopicTotalNoteCount } from '../utils/topicGraph';
-<<<<<<< HEAD
-import { flattenFolderTree, flattenTagTree, flattenTopicTree } from '../utils/treeFlattener';
-=======
 import { flattenFolderTree, flattenTagTree, compareTagOrderWithFallback, flattenTopicTree } from '../utils/treeFlattener';
->>>>>>> cc541a7b
 import { createHiddenTagVisibility } from '../utils/tagPrefixMatcher';
 import { setNavigationIndex } from '../utils/navigationIndex';
 import { resolveCanonicalTagPath } from '../utils/tagUtils';
@@ -379,8 +375,6 @@
         () => createTagComparator(settings.tagSortOrder, settings.includeDescendantNotes),
         [settings.tagSortOrder, settings.includeDescendantNotes]
     );
-<<<<<<< HEAD
-=======
 
     // Retrieves hidden root tag nodes when tags are visible but hidden items are not shown
     const hiddenRootTagNodes = useMemo(() => {
@@ -410,7 +404,6 @@
         tagTree: tagTreeForOrdering,
         comparator: tagComparator ?? compareTagAlphabetically
     });
->>>>>>> cc541a7b
         
     /**
      * Build tag items with a single tag tree
@@ -851,42 +844,6 @@
             type: NavigationPaneItemType.TOP_SPACER,
             key: 'top-spacer'
         });
-<<<<<<< HEAD
-
-        const sections: CombinedNavigationItem[][] = [];
-
-        if (shortcutItems.length > 0) {
-            sections.push(shortcutItems);
-        }
-
-        if (recentNotesItems.length > 0) {
-            sections.push(recentNotesItems);
-        }
-
-        const mainSection: CombinedNavigationItem[] = [];
-
-        if (settings.showTopics) {
-            mainSection.push(...topicItems);
-        }
-
-        if (settings.showTags && settings.showTagsAboveFolders) {
-            mainSection.push(...tagItems);
-            if (folderItems.length > 0 && tagItems.length > 0) {
-                mainSection.push({
-                    type: NavigationPaneItemType.LIST_SPACER,
-                    key: 'tags-folders-spacer'
-                });
-            }
-            mainSection.push(...folderItems);
-        } else {
-            mainSection.push(...folderItems);
-            if (settings.showTags && tagItems.length > 0) {
-                mainSection.push({
-                    type: NavigationPaneItemType.LIST_SPACER,
-                    key: 'folders-tags-spacer'
-                });
-                mainSection.push(...tagItems);
-=======
         
         // TODO: Include topics section
         // Determines which sections should be displayed based on settings and available items
@@ -923,7 +880,6 @@
                     break;
                 default:
                     break;
->>>>>>> cc541a7b
             }
         });
 
